/*
 * Builtin "git replace"
 *
 * Copyright (c) 2008 Christian Couder <chriscool@tuxfamily.org>
 *
 * Based on builtin/tag.c by Kristian Høgsberg <krh@redhat.com>
 * and Carlos Rica <jasampler@gmail.com> that was itself based on
 * git-tag.sh and mktag.c by Linus Torvalds.
 */

#include "cache.h"
#include "builtin.h"
#include "refs.h"
#include "parse-options.h"

static const char * const git_replace_usage[] = {
	N_("git replace [-f] <object> <replacement>"),
	N_("git replace -d <object>..."),
	N_("git replace -l [<pattern>]"),
	NULL
};

static int show_reference(const char *refname, const unsigned char *sha1,
			  int flag, void *cb_data)
{
	const char *pattern = cb_data;

	if (!fnmatch(pattern, refname, 0))
		printf("%s\n", refname);

	return 0;
}

static int list_replace_refs(const char *pattern)
{
	if (pattern == NULL)
		pattern = "*";

	for_each_replace_ref(show_reference, (void *) pattern);

	return 0;
}

typedef int (*each_replace_name_fn)(const char *name, const char *ref,
				    const unsigned char *sha1);

static int for_each_replace_name(const char **argv, each_replace_name_fn fn)
{
	const char **p, *full_hex;
	char ref[PATH_MAX];
	int had_error = 0;
	unsigned char sha1[20];

	for (p = argv; *p; p++) {
		if (get_sha1(*p, sha1)) {
			error("Failed to resolve '%s' as a valid ref.", *p);
			had_error = 1;
			continue;
		}
		full_hex = sha1_to_hex(sha1);
		snprintf(ref, sizeof(ref), "refs/replace/%s", full_hex);
		/* read_ref() may reuse the buffer */
		full_hex = ref + strlen("refs/replace/");
		if (read_ref(ref, sha1)) {
			error("replace ref '%s' not found.", full_hex);
			had_error = 1;
			continue;
		}
		if (fn(full_hex, ref, sha1))
			had_error = 1;
	}
	return had_error;
}

static int delete_replace_ref(const char *name, const char *ref,
			      const unsigned char *sha1)
{
	if (delete_ref(ref, sha1, 0))
		return 1;
	printf("Deleted replace ref '%s'\n", name);
	return 0;
}

static int replace_object(const char *object_ref, const char *replace_ref,
			  int force)
{
	unsigned char object[20], prev[20], repl[20];
	enum object_type obj_type, repl_type;
	char ref[PATH_MAX];
	struct ref_lock *lock;

	if (get_sha1(object_ref, object))
		die("Failed to resolve '%s' as a valid ref.", object_ref);
	if (get_sha1(replace_ref, repl))
		die("Failed to resolve '%s' as a valid ref.", replace_ref);

	if (snprintf(ref, sizeof(ref),
		     "refs/replace/%s",
		     sha1_to_hex(object)) > sizeof(ref) - 1)
		die("replace ref name too long: %.*s...", 50, ref);
	if (check_refname_format(ref, 0))
		die("'%s' is not a valid ref name.", ref);

	obj_type = sha1_object_info(object, NULL);
	repl_type = sha1_object_info(repl, NULL);
	if (!force && obj_type != repl_type)
		die("Objects must be of the same type.\n"
		    "'%s' points to a replaced object of type '%s'\n"
		    "while '%s' points to a replacement object of type '%s'.",
		    object_ref, typename(obj_type),
		    replace_ref, typename(repl_type));

	if (read_ref(ref, prev))
		hashclr(prev);
	else if (!force)
		die("replace ref '%s' already exists", ref);

	lock = lock_any_ref_for_update(ref, prev, 0, NULL);
	if (!lock)
		die("%s: cannot lock the ref", ref);
	if (write_ref_sha1(lock, repl, NULL) < 0)
		die("%s: cannot update the ref", ref);

	return 0;
}

int cmd_replace(int argc, const char **argv, const char *prefix)
{
	int list = 0, delete = 0, force = 0;
	struct option options[] = {
<<<<<<< HEAD
		OPT_BOOL('l', NULL, &list, N_("list replace refs")),
		OPT_BOOL('d', NULL, &delete, N_("delete replace refs")),
		OPT_BOOL('f', NULL, &force, N_("replace the ref if it exists")),
=======
		OPT_BOOLEAN('l', "list", &list, N_("list replace refs")),
		OPT_BOOLEAN('d', "delete", &delete, N_("delete replace refs")),
		OPT_BOOLEAN('f', "force", &force, N_("replace the ref if it exists")),
>>>>>>> 90749253
		OPT_END()
	};

	argc = parse_options(argc, argv, prefix, options, git_replace_usage, 0);

	if (list && delete)
		usage_msg_opt("-l and -d cannot be used together",
			      git_replace_usage, options);

	if (force && (list || delete))
		usage_msg_opt("-f cannot be used with -d or -l",
			      git_replace_usage, options);

	/* Delete refs */
	if (delete) {
		if (argc < 1)
			usage_msg_opt("-d needs at least one argument",
				      git_replace_usage, options);
		return for_each_replace_name(argv, delete_replace_ref);
	}

	/* Replace object */
	if (!list && argc) {
		if (argc != 2)
			usage_msg_opt("bad number of arguments",
				      git_replace_usage, options);
		return replace_object(argv[0], argv[1], force);
	}

	/* List refs, even if "list" is not set */
	if (argc > 1)
		usage_msg_opt("only one pattern can be given with -l",
			      git_replace_usage, options);
	if (force)
		usage_msg_opt("-f needs some arguments",
			      git_replace_usage, options);

	return list_replace_refs(argv[0]);
}<|MERGE_RESOLUTION|>--- conflicted
+++ resolved
@@ -128,15 +128,9 @@
 {
 	int list = 0, delete = 0, force = 0;
 	struct option options[] = {
-<<<<<<< HEAD
-		OPT_BOOL('l', NULL, &list, N_("list replace refs")),
-		OPT_BOOL('d', NULL, &delete, N_("delete replace refs")),
-		OPT_BOOL('f', NULL, &force, N_("replace the ref if it exists")),
-=======
-		OPT_BOOLEAN('l', "list", &list, N_("list replace refs")),
-		OPT_BOOLEAN('d', "delete", &delete, N_("delete replace refs")),
-		OPT_BOOLEAN('f', "force", &force, N_("replace the ref if it exists")),
->>>>>>> 90749253
+		OPT_BOOL('l', "list", &list, N_("list replace refs")),
+		OPT_BOOL('d', "delete", &delete, N_("delete replace refs")),
+		OPT_BOOL('f', "force", &force, N_("replace the ref if it exists")),
 		OPT_END()
 	};
 
