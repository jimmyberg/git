--- conflicted
+++ resolved
@@ -1478,40 +1478,9 @@
 	}
 
 	if (squash)
-<<<<<<< HEAD
 		finish(head_commit, NULL, NULL);
-	else {
-		int fd;
-		struct commit_list *j;
-
-		for (j = remoteheads; j; j = j->next)
-			strbuf_addf(&buf, "%s\n",
-				sha1_to_hex(j->item->object.sha1));
-		fd = open(git_path("MERGE_HEAD"), O_WRONLY | O_CREAT, 0666);
-		if (fd < 0)
-			die_errno(_("Could not open '%s' for writing"),
-				  git_path("MERGE_HEAD"));
-		if (write_in_full(fd, buf.buf, buf.len) != buf.len)
-			die_errno(_("Could not write to '%s'"), git_path("MERGE_HEAD"));
-		close(fd);
-		strbuf_addch(&merge_msg, '\n');
-		write_merge_msg();
-		fd = open(git_path("MERGE_MODE"), O_WRONLY | O_CREAT | O_TRUNC, 0666);
-		if (fd < 0)
-			die_errno(_("Could not open '%s' for writing"),
-				  git_path("MERGE_MODE"));
-		strbuf_reset(&buf);
-		if (!allow_fast_forward)
-			strbuf_addf(&buf, "no-ff");
-		if (write_in_full(fd, buf.buf, buf.len) != buf.len)
-			die_errno(_("Could not write to '%s'"), git_path("MERGE_MODE"));
-		close(fd);
-	}
-=======
-		finish(NULL, NULL);
 	else
 		write_merge_state();
->>>>>>> 66f4b98a
 
 	if (merge_was_ok) {
 		fprintf(stderr, _("Automatic merge went well; "
