/*
 * git gc builtin command
 *
 * Cleanup unreachable files and optimize the repository.
 *
 * Copyright (c) 2007 James Bowes
 *
 * Based on git-gc.sh, which is
 *
 * Copyright (c) 2006 Shawn O. Pearce
 */

#include "builtin.h"
#include "repository.h"
#include "config.h"
#include "tempfile.h"
#include "lockfile.h"
#include "parse-options.h"
#include "run-command.h"
#include "sigchain.h"
#include "argv-array.h"
#include "commit.h"
#include "commit-graph.h"
#include "packfile.h"
#include "object-store.h"
#include "pack.h"
#include "pack-objects.h"
#include "blob.h"
#include "tree.h"

#define FAILED_RUN "failed to run %s"

static const char * const builtin_gc_usage[] = {
	N_("git gc [<options>]"),
	NULL
};

static int pack_refs = 1;
static int prune_reflogs = 1;
static int aggressive_depth = 50;
static int aggressive_window = 250;
static int gc_auto_threshold = 6700;
static int gc_auto_pack_limit = 50;
static int detach_auto = 1;
static timestamp_t gc_log_expire_time;
static const char *gc_log_expire = "1.day.ago";
static const char *prune_expire = "2.weeks.ago";
static const char *prune_worktrees_expire = "3.months.ago";
static unsigned long big_pack_threshold;
static unsigned long max_delta_cache_size = DEFAULT_DELTA_CACHE_SIZE;

static struct argv_array pack_refs_cmd = ARGV_ARRAY_INIT;
static struct argv_array reflog = ARGV_ARRAY_INIT;
static struct argv_array repack = ARGV_ARRAY_INIT;
static struct argv_array prune = ARGV_ARRAY_INIT;
static struct argv_array prune_worktrees = ARGV_ARRAY_INIT;
static struct argv_array rerere = ARGV_ARRAY_INIT;

static struct tempfile *pidfile;
static struct lock_file log_lock;

static struct string_list pack_garbage = STRING_LIST_INIT_DUP;

static void clean_pack_garbage(void)
{
	int i;
	for (i = 0; i < pack_garbage.nr; i++)
		unlink_or_warn(pack_garbage.items[i].string);
	string_list_clear(&pack_garbage, 0);
}

static void report_pack_garbage(unsigned seen_bits, const char *path)
{
	if (seen_bits == PACKDIR_FILE_IDX)
		string_list_append(&pack_garbage, path);
}

static void process_log_file(void)
{
	struct stat st;
	if (fstat(get_lock_file_fd(&log_lock), &st)) {
		/*
		 * Perhaps there was an i/o error or another
		 * unlikely situation.  Try to make a note of
		 * this in gc.log along with any existing
		 * messages.
		 */
		int saved_errno = errno;
		fprintf(stderr, _("Failed to fstat %s: %s"),
			get_tempfile_path(log_lock.tempfile),
			strerror(saved_errno));
		fflush(stderr);
		commit_lock_file(&log_lock);
		errno = saved_errno;
	} else if (st.st_size) {
		/* There was some error recorded in the lock file */
		commit_lock_file(&log_lock);
	} else {
		/* No error, clean up any old gc.log */
		unlink(git_path("gc.log"));
		rollback_lock_file(&log_lock);
	}
}

static void process_log_file_at_exit(void)
{
	fflush(stderr);
	process_log_file();
}

static void process_log_file_on_signal(int signo)
{
	process_log_file();
	sigchain_pop(signo);
	raise(signo);
}

static int gc_config_is_timestamp_never(const char *var)
{
	const char *value;
	timestamp_t expire;

	if (!git_config_get_value(var, &value) && value) {
		if (parse_expiry_date(value, &expire))
			die(_("failed to parse '%s' value '%s'"), var, value);
		return expire == 0;
	}
	return 0;
}

static void gc_config(void)
{
	const char *value;

	if (!git_config_get_value("gc.packrefs", &value)) {
		if (value && !strcmp(value, "notbare"))
			pack_refs = -1;
		else
			pack_refs = git_config_bool("gc.packrefs", value);
	}

	if (gc_config_is_timestamp_never("gc.reflogexpire") &&
	    gc_config_is_timestamp_never("gc.reflogexpireunreachable"))
		prune_reflogs = 0;

	git_config_get_int("gc.aggressivewindow", &aggressive_window);
	git_config_get_int("gc.aggressivedepth", &aggressive_depth);
	git_config_get_int("gc.auto", &gc_auto_threshold);
	git_config_get_int("gc.autopacklimit", &gc_auto_pack_limit);
	git_config_get_bool("gc.autodetach", &detach_auto);
	git_config_get_expiry("gc.pruneexpire", &prune_expire);
	git_config_get_expiry("gc.worktreepruneexpire", &prune_worktrees_expire);
	git_config_get_expiry("gc.logexpiry", &gc_log_expire);

	git_config_get_ulong("gc.bigpackthreshold", &big_pack_threshold);
	git_config_get_ulong("pack.deltacachesize", &max_delta_cache_size);

	git_config(git_default_config, NULL);
}

static int too_many_loose_objects(void)
{
	/*
	 * Quickly check if a "gc" is needed, by estimating how
	 * many loose objects there are.  Because SHA-1 is evenly
	 * distributed, we can check only one and get a reasonable
	 * estimate.
	 */
	DIR *dir;
	struct dirent *ent;
	int auto_threshold;
	int num_loose = 0;
	int needed = 0;
	const unsigned hexsz_loose = the_hash_algo->hexsz - 2;

	dir = opendir(git_path("objects/17"));
	if (!dir)
		return 0;

	auto_threshold = DIV_ROUND_UP(gc_auto_threshold, 256);
	while ((ent = readdir(dir)) != NULL) {
		if (strspn(ent->d_name, "0123456789abcdef") != hexsz_loose ||
		    ent->d_name[hexsz_loose] != '\0')
			continue;
		if (++num_loose > auto_threshold) {
			needed = 1;
			break;
		}
	}
	closedir(dir);
	return needed;
}

static struct packed_git *find_base_packs(struct string_list *packs,
					  unsigned long limit)
{
	struct packed_git *p, *base = NULL;

	for (p = get_all_packs(the_repository); p; p = p->next) {
		if (!p->pack_local)
			continue;
		if (limit) {
			if (p->pack_size >= limit)
				string_list_append(packs, p->pack_name);
		} else if (!base || base->pack_size < p->pack_size) {
			base = p;
		}
	}

	if (base)
		string_list_append(packs, base->pack_name);

	return base;
}

static int too_many_packs(void)
{
	struct packed_git *p;
	int cnt;

	if (gc_auto_pack_limit <= 0)
		return 0;

	for (cnt = 0, p = get_all_packs(the_repository); p; p = p->next) {
		if (!p->pack_local)
			continue;
		if (p->pack_keep)
			continue;
		/*
		 * Perhaps check the size of the pack and count only
		 * very small ones here?
		 */
		cnt++;
	}
	return gc_auto_pack_limit < cnt;
}

static uint64_t total_ram(void)
{
#if defined(HAVE_SYSINFO)
	struct sysinfo si;

	if (!sysinfo(&si))
		return si.totalram;
#elif defined(HAVE_BSD_SYSCTL) && (defined(HW_MEMSIZE) || defined(HW_PHYSMEM))
	int64_t physical_memory;
	int mib[2];
	size_t length;

	mib[0] = CTL_HW;
# if defined(HW_MEMSIZE)
	mib[1] = HW_MEMSIZE;
# else
	mib[1] = HW_PHYSMEM;
# endif
	length = sizeof(int64_t);
	if (!sysctl(mib, 2, &physical_memory, &length, NULL, 0))
		return physical_memory;
#elif defined(GIT_WINDOWS_NATIVE)
	MEMORYSTATUSEX memInfo;

	memInfo.dwLength = sizeof(MEMORYSTATUSEX);
	if (GlobalMemoryStatusEx(&memInfo))
		return memInfo.ullTotalPhys;
#endif
	return 0;
}

static uint64_t estimate_repack_memory(struct packed_git *pack)
{
	unsigned long nr_objects = approximate_object_count();
	size_t os_cache, heap;

	if (!pack || !nr_objects)
		return 0;

	/*
	 * First we have to scan through at least one pack.
	 * Assume enough room in OS file cache to keep the entire pack
	 * or we may accidentally evict data of other processes from
	 * the cache.
	 */
	os_cache = pack->pack_size + pack->index_size;
	/* then pack-objects needs lots more for book keeping */
	heap = sizeof(struct object_entry) * nr_objects;
	/*
	 * internal rev-list --all --objects takes up some memory too,
	 * let's say half of it is for blobs
	 */
	heap += sizeof(struct blob) * nr_objects / 2;
	/*
	 * and the other half is for trees (commits and tags are
	 * usually insignificant)
	 */
	heap += sizeof(struct tree) * nr_objects / 2;
	/* and then obj_hash[], underestimated in fact */
	heap += sizeof(struct object *) * nr_objects;
	/* revindex is used also */
	heap += sizeof(struct revindex_entry) * nr_objects;
	/*
	 * read_sha1_file() (either at delta calculation phase, or
	 * writing phase) also fills up the delta base cache
	 */
	heap += delta_base_cache_limit;
	/* and of course pack-objects has its own delta cache */
	heap += max_delta_cache_size;

	return os_cache + heap;
}

static int keep_one_pack(struct string_list_item *item, void *data)
{
	argv_array_pushf(&repack, "--keep-pack=%s", basename(item->string));
	return 0;
}

static void add_repack_all_option(struct string_list *keep_pack)
{
	if (prune_expire && !strcmp(prune_expire, "now"))
		argv_array_push(&repack, "-a");
	else {
		argv_array_push(&repack, "-A");
		if (prune_expire)
			argv_array_pushf(&repack, "--unpack-unreachable=%s", prune_expire);
	}

	if (keep_pack)
		for_each_string_list(keep_pack, keep_one_pack, NULL);
}

static void add_repack_incremental_option(void)
{
	argv_array_push(&repack, "--no-write-bitmap-index");
}

static int need_to_gc(void)
{
	/*
	 * Setting gc.auto to 0 or negative can disable the
	 * automatic gc.
	 */
	if (gc_auto_threshold <= 0)
		return 0;

	/*
	 * If there are too many loose objects, but not too many
	 * packs, we run "repack -d -l".  If there are too many packs,
	 * we run "repack -A -d -l".  Otherwise we tell the caller
	 * there is no need.
	 */
	if (too_many_packs()) {
		struct string_list keep_pack = STRING_LIST_INIT_NODUP;

		if (big_pack_threshold) {
			find_base_packs(&keep_pack, big_pack_threshold);
			if (keep_pack.nr >= gc_auto_pack_limit) {
				big_pack_threshold = 0;
				string_list_clear(&keep_pack, 0);
				find_base_packs(&keep_pack, 0);
			}
		} else {
			struct packed_git *p = find_base_packs(&keep_pack, 0);
			uint64_t mem_have, mem_want;

			mem_have = total_ram();
			mem_want = estimate_repack_memory(p);

			/*
			 * Only allow 1/2 of memory for pack-objects, leave
			 * the rest for the OS and other processes in the
			 * system.
			 */
			if (!mem_have || mem_want < mem_have / 2)
				string_list_clear(&keep_pack, 0);
		}

		add_repack_all_option(&keep_pack);
		string_list_clear(&keep_pack, 0);
	} else if (too_many_loose_objects())
		add_repack_incremental_option();
	else
		return 0;

	if (run_hook_le(NULL, "pre-auto-gc", NULL))
		return 0;
	return 1;
}

/* return NULL on success, else hostname running the gc */
static const char *lock_repo_for_gc(int force, pid_t* ret_pid)
{
	struct lock_file lock = LOCK_INIT;
	char my_host[HOST_NAME_MAX + 1];
	struct strbuf sb = STRBUF_INIT;
	struct stat st;
	uintmax_t pid;
	FILE *fp;
	int fd;
	char *pidfile_path;

	if (is_tempfile_active(pidfile))
		/* already locked */
		return NULL;

	if (xgethostname(my_host, sizeof(my_host)))
		xsnprintf(my_host, sizeof(my_host), "unknown");

	pidfile_path = git_pathdup("gc.pid");
	fd = hold_lock_file_for_update(&lock, pidfile_path,
				       LOCK_DIE_ON_ERROR);
	if (!force) {
		static char locking_host[HOST_NAME_MAX + 1];
		static char *scan_fmt;
		int should_exit;

		if (!scan_fmt)
			scan_fmt = xstrfmt("%s %%%ds", "%"SCNuMAX, HOST_NAME_MAX);
		fp = fopen(pidfile_path, "r");
		memset(locking_host, 0, sizeof(locking_host));
		should_exit =
			fp != NULL &&
			!fstat(fileno(fp), &st) &&
			/*
			 * 12 hour limit is very generous as gc should
			 * never take that long. On the other hand we
			 * don't really need a strict limit here,
			 * running gc --auto one day late is not a big
			 * problem. --force can be used in manual gc
			 * after the user verifies that no gc is
			 * running.
			 */
			time(NULL) - st.st_mtime <= 12 * 3600 &&
			fscanf(fp, scan_fmt, &pid, locking_host) == 2 &&
			/* be gentle to concurrent "gc" on remote hosts */
			(strcmp(locking_host, my_host) || !kill(pid, 0) || errno == EPERM);
		if (fp != NULL)
			fclose(fp);
		if (should_exit) {
			if (fd >= 0)
				rollback_lock_file(&lock);
			*ret_pid = pid;
			free(pidfile_path);
			return locking_host;
		}
	}

	strbuf_addf(&sb, "%"PRIuMAX" %s",
		    (uintmax_t) getpid(), my_host);
	write_in_full(fd, sb.buf, sb.len);
	strbuf_release(&sb);
	commit_lock_file(&lock);
	pidfile = register_tempfile(pidfile_path);
	free(pidfile_path);
	return NULL;
}

/*
 * Returns 0 if there was no previous error and gc can proceed, 1 if
 * gc should not proceed due to an error in the last run. Prints a
 * message and returns -1 if an error occured while reading gc.log
 */
static int report_last_gc_error(void)
{
	struct strbuf sb = STRBUF_INIT;
	int ret = 0;
	ssize_t len;
	struct stat st;
	char *gc_log_path = git_pathdup("gc.log");

	if (stat(gc_log_path, &st)) {
		if (errno == ENOENT)
			goto done;

		ret = error_errno(_("cannot stat '%s'"), gc_log_path);
		goto done;
	}

	if (st.st_mtime < gc_log_expire_time)
		goto done;

	len = strbuf_read_file(&sb, gc_log_path, 0);
	if (len < 0)
		ret = error_errno(_("cannot read '%s'"), gc_log_path);
	else if (len > 0) {
		/*
		 * A previous gc failed.  Report the error, and don't
		 * bother with an automatic gc run since it is likely
		 * to fail in the same way.
		 */
		warning(_("The last gc run reported the following. "
			       "Please correct the root cause\n"
			       "and remove %s.\n"
			       "Automatic cleanup will not be performed "
			       "until the file is removed.\n\n"
			       "%s"),
			    gc_log_path, sb.buf);
		ret = 1;
	}
	strbuf_release(&sb);
done:
	free(gc_log_path);
	return ret;
}

static void gc_before_repack(void)
{
	/*
	 * We may be called twice, as both the pre- and
	 * post-daemonized phases will call us, but running these
	 * commands more than once is pointless and wasteful.
	 */
	static int done = 0;
	if (done++)
		return;

	if (pack_refs && run_command_v_opt(pack_refs_cmd.argv, RUN_GIT_CMD))
		die(FAILED_RUN, pack_refs_cmd.argv[0]);

	if (prune_reflogs && run_command_v_opt(reflog.argv, RUN_GIT_CMD))
		die(FAILED_RUN, reflog.argv[0]);
}

int cmd_gc(int argc, const char **argv, const char *prefix)
{
	int aggressive = 0;
	int auto_gc = 0;
	int quiet = 0;
	int force = 0;
	const char *name;
	pid_t pid;
	int daemonized = 0;
	int keep_base_pack = -1;
	timestamp_t dummy;

	struct option builtin_gc_options[] = {
		OPT__QUIET(&quiet, N_("suppress progress reporting")),
		{ OPTION_STRING, 0, "prune", &prune_expire, N_("date"),
			N_("prune unreferenced objects"),
			PARSE_OPT_OPTARG, NULL, (intptr_t)prune_expire },
		OPT_BOOL(0, "aggressive", &aggressive, N_("be more thorough (increased runtime)")),
		OPT_BOOL_F(0, "auto", &auto_gc, N_("enable auto-gc mode"),
			   PARSE_OPT_NOCOMPLETE),
		OPT_BOOL_F(0, "force", &force,
			   N_("force running gc even if there may be another gc running"),
			   PARSE_OPT_NOCOMPLETE),
		OPT_BOOL(0, "keep-largest-pack", &keep_base_pack,
			 N_("repack all other packs except the largest pack")),
		OPT_END()
	};

	if (argc == 2 && !strcmp(argv[1], "-h"))
		usage_with_options(builtin_gc_usage, builtin_gc_options);

	argv_array_pushl(&pack_refs_cmd, "pack-refs", "--all", "--prune", NULL);
	argv_array_pushl(&reflog, "reflog", "expire", "--all", NULL);
	argv_array_pushl(&repack, "repack", "-d", "-l", NULL);
	argv_array_pushl(&prune, "prune", "--expire", NULL);
	argv_array_pushl(&prune_worktrees, "worktree", "prune", "--expire", NULL);
	argv_array_pushl(&rerere, "rerere", "gc", NULL);

	/* default expiry time, overwritten in gc_config */
	gc_config();
	if (parse_expiry_date(gc_log_expire, &gc_log_expire_time))
		die(_("failed to parse gc.logexpiry value %s"), gc_log_expire);

	if (pack_refs < 0)
		pack_refs = !is_bare_repository();

	argc = parse_options(argc, argv, prefix, builtin_gc_options,
			     builtin_gc_usage, 0);
	if (argc > 0)
		usage_with_options(builtin_gc_usage, builtin_gc_options);

	if (prune_expire && parse_expiry_date(prune_expire, &dummy))
		die(_("failed to parse prune expiry value %s"), prune_expire);

	if (aggressive) {
		argv_array_push(&repack, "-f");
		if (aggressive_depth > 0)
			argv_array_pushf(&repack, "--depth=%d", aggressive_depth);
		if (aggressive_window > 0)
			argv_array_pushf(&repack, "--window=%d", aggressive_window);
	}
	if (quiet)
		argv_array_push(&repack, "-q");

	if (auto_gc) {
		/*
		 * Auto-gc should be least intrusive as possible.
		 */
		if (!need_to_gc())
			return 0;
		if (!quiet) {
			if (detach_auto)
				fprintf(stderr, _("Auto packing the repository in background for optimum performance.\n"));
			else
				fprintf(stderr, _("Auto packing the repository for optimum performance.\n"));
			fprintf(stderr, _("See \"git help gc\" for manual housekeeping.\n"));
		}
		if (detach_auto) {
			int ret = report_last_gc_error();
			if (ret < 0)
				/* an I/O error occured, already reported */
				exit(128);
			if (ret == 1)
				/* Last gc --auto failed. Skip this one. */
				return 0;

			if (lock_repo_for_gc(force, &pid))
				return 0;
			gc_before_repack(); /* dies on failure */
			delete_tempfile(&pidfile);

			/*
			 * failure to daemonize is ok, we'll continue
			 * in foreground
			 */
			daemonized = !daemonize();
		}
	} else {
		struct string_list keep_pack = STRING_LIST_INIT_NODUP;

		if (keep_base_pack != -1) {
			if (keep_base_pack)
				find_base_packs(&keep_pack, 0);
		} else if (big_pack_threshold) {
			find_base_packs(&keep_pack, big_pack_threshold);
		}

		add_repack_all_option(&keep_pack);
		string_list_clear(&keep_pack, 0);
	}

	name = lock_repo_for_gc(force, &pid);
	if (name) {
		if (auto_gc)
			return 0; /* be quiet on --auto */
		die(_("gc is already running on machine '%s' pid %"PRIuMAX" (use --force if not)"),
		    name, (uintmax_t)pid);
	}

	if (daemonized) {
		hold_lock_file_for_update(&log_lock,
					  git_path("gc.log"),
					  LOCK_DIE_ON_ERROR);
		dup2(get_lock_file_fd(&log_lock), 2);
		sigchain_push_common(process_log_file_on_signal);
		atexit(process_log_file_at_exit);
	}

	gc_before_repack();

	if (!repository_format_precious_objects) {
		close_object_store(the_repository->objects);
		if (run_command_v_opt(repack.argv, RUN_GIT_CMD))
			die(FAILED_RUN, repack.argv[0]);

		if (prune_expire) {
			argv_array_push(&prune, prune_expire);
			if (quiet)
				argv_array_push(&prune, "--no-progress");
			if (repository_format_partial_clone)
				argv_array_push(&prune,
						"--exclude-promisor-objects");
			if (run_command_v_opt(prune.argv, RUN_GIT_CMD))
				die(FAILED_RUN, prune.argv[0]);
		}
	}

	if (prune_worktrees_expire) {
		argv_array_push(&prune_worktrees, prune_worktrees_expire);
		if (run_command_v_opt(prune_worktrees.argv, RUN_GIT_CMD))
			die(FAILED_RUN, prune_worktrees.argv[0]);
	}

	if (run_command_v_opt(rerere.argv, RUN_GIT_CMD))
		die(FAILED_RUN, rerere.argv[0]);

	report_garbage = report_pack_garbage;
	reprepare_packed_git(the_repository);
	if (pack_garbage.nr > 0) {
		close_object_store(the_repository->objects);
		clean_pack_garbage();
	}

<<<<<<< HEAD
	if (gc_write_commit_graph &&
	    write_commit_graph_reachable(get_object_directory(),
					 !quiet && !daemonized ? COMMIT_GRAPH_WRITE_PROGRESS : 0,
					 NULL))
		return 1;
=======
	prepare_repo_settings(the_repository);
	if (the_repository->settings.gc_write_commit_graph == 1)
		write_commit_graph_reachable(get_object_directory(),
					     !quiet && !daemonized ? COMMIT_GRAPH_PROGRESS : 0,
					     NULL);
>>>>>>> aaf633c2

	if (auto_gc && too_many_loose_objects())
		warning(_("There are too many unreachable loose objects; "
			"run 'git prune' to remove them."));

	if (!daemonized)
		unlink(git_path("gc.log"));

	return 0;
}<|MERGE_RESOLUTION|>--- conflicted
+++ resolved
@@ -683,19 +683,11 @@
 		clean_pack_garbage();
 	}
 
-<<<<<<< HEAD
-	if (gc_write_commit_graph &&
-	    write_commit_graph_reachable(get_object_directory(),
-					 !quiet && !daemonized ? COMMIT_GRAPH_WRITE_PROGRESS : 0,
-					 NULL))
-		return 1;
-=======
 	prepare_repo_settings(the_repository);
 	if (the_repository->settings.gc_write_commit_graph == 1)
 		write_commit_graph_reachable(get_object_directory(),
-					     !quiet && !daemonized ? COMMIT_GRAPH_PROGRESS : 0,
+					     !quiet && !daemonized ? COMMIT_GRAPH_WRITE_PROGRESS : 0,
 					     NULL);
->>>>>>> aaf633c2
 
 	if (auto_gc && too_many_loose_objects())
 		warning(_("There are too many unreachable loose objects; "
