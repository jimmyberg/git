#include "builtin.h"
#include "cache.h"
#include "dir.h"
#include "parse-options.h"
#include "run-command.h"
#include "sigchain.h"
#include "strbuf.h"
#include "string-list.h"
#include "argv-array.h"

static int delta_base_offset = 1;
static char *packdir, *packtmp;

static const char *const git_repack_usage[] = {
	N_("git repack [options]"),
	NULL
};

static int repack_config(const char *var, const char *value, void *cb)
{
	if (!strcmp(var, "repack.usedeltabaseoffset")) {
		delta_base_offset = git_config_bool(var, value);
		return 0;
	}
	return git_default_config(var, value, cb);
}

/*
 * Remove temporary $GIT_OBJECT_DIRECTORY/pack/.tmp-$$-pack-* files.
 */
static void remove_temporary_files(void)
{
	struct strbuf buf = STRBUF_INIT;
	size_t dirlen, prefixlen;
	DIR *dir;
	struct dirent *e;

	dir = opendir(packdir);
	if (!dir)
		return;

	/* Point at the slash at the end of ".../objects/pack/" */
	dirlen = strlen(packdir) + 1;
	strbuf_addstr(&buf, packtmp);
	/* Hold the length of  ".tmp-%d-pack-" */
	prefixlen = buf.len - dirlen;

	while ((e = readdir(dir))) {
		if (strncmp(e->d_name, buf.buf + dirlen, prefixlen))
			continue;
		strbuf_setlen(&buf, dirlen);
		strbuf_addstr(&buf, e->d_name);
		unlink(buf.buf);
	}
	closedir(dir);
	strbuf_release(&buf);
}

static void remove_pack_on_signal(int signo)
{
	remove_temporary_files();
	sigchain_pop(signo);
	raise(signo);
}

/*
 * Adds all packs hex strings to the fname list, which do not
 * have a corresponding .keep file.
 */
static void get_non_kept_pack_filenames(struct string_list *fname_list)
{
	DIR *dir;
	struct dirent *e;
	char *fname;
	size_t len;

	if (!(dir = opendir(packdir)))
		return;

	while ((e = readdir(dir)) != NULL) {
		if (!ends_with(e->d_name, ".pack"))
			continue;

		len = strlen(e->d_name) - strlen(".pack");
		fname = xmemdupz(e->d_name, len);

		if (!file_exists(mkpath("%s/%s.keep", packdir, fname)))
			string_list_append_nodup(fname_list, fname);
		else
			free(fname);
	}
	closedir(dir);
}

static void remove_redundant_pack(const char *dir_name, const char *base_name)
{
	const char *exts[] = {".pack", ".idx", ".keep", ".bitmap"};
	int i;
	struct strbuf buf = STRBUF_INIT;
	size_t plen;

	strbuf_addf(&buf, "%s/%s", dir_name, base_name);
	plen = buf.len;

	for (i = 0; i < ARRAY_SIZE(exts); i++) {
		strbuf_setlen(&buf, plen);
		strbuf_addstr(&buf, exts[i]);
		unlink(buf.buf);
	}
	strbuf_release(&buf);
}

#define ALL_INTO_ONE 1
#define LOOSEN_UNREACHABLE 2

int cmd_repack(int argc, const char **argv, const char *prefix)
{
	struct {
		const char *name;
		unsigned optional:1;
	} exts[] = {
		{".pack"},
		{".idx"},
		{".bitmap", 1},
	};
	struct child_process cmd;
	struct string_list_item *item;
	struct argv_array cmd_args = ARGV_ARRAY_INIT;
	struct string_list names = STRING_LIST_INIT_DUP;
	struct string_list rollback = STRING_LIST_INIT_NODUP;
	struct string_list existing_packs = STRING_LIST_INIT_DUP;
	struct strbuf line = STRBUF_INIT;
	int ext, ret, failed;
	FILE *out;

	/* variables to be filled by option parsing */
	int pack_everything = 0;
	int delete_redundant = 0;
	const char *unpack_unreachable = NULL;
	const char *window = NULL, *window_memory = NULL;
	const char *depth = NULL;
	const char *max_pack_size = NULL;
	int no_reuse_delta = 0, no_reuse_object = 0;
	int no_update_server_info = 0;
	int quiet = 0;
	int local = 0;
	int write_bitmap = -1;

	struct option builtin_repack_options[] = {
		OPT_BIT('a', NULL, &pack_everything,
				N_("pack everything in a single pack"), ALL_INTO_ONE),
		OPT_BIT('A', NULL, &pack_everything,
				N_("same as -a, and turn unreachable objects loose"),
				   LOOSEN_UNREACHABLE | ALL_INTO_ONE),
		OPT_BOOL('d', NULL, &delete_redundant,
				N_("remove redundant packs, and run git-prune-packed")),
		OPT_BOOL('f', NULL, &no_reuse_delta,
				N_("pass --no-reuse-delta to git-pack-objects")),
		OPT_BOOL('F', NULL, &no_reuse_object,
				N_("pass --no-reuse-object to git-pack-objects")),
		OPT_BOOL('n', NULL, &no_update_server_info,
				N_("do not run git-update-server-info")),
		OPT__QUIET(&quiet, N_("be quiet")),
		OPT_BOOL('l', "local", &local,
				N_("pass --local to git-pack-objects")),
		OPT_BOOL('b', "write-bitmap-index", &write_bitmap,
				N_("write bitmap index")),
		OPT_STRING(0, "unpack-unreachable", &unpack_unreachable, N_("approxidate"),
				N_("with -A, do not loosen objects older than this")),
		OPT_STRING(0, "window", &window, N_("n"),
				N_("size of the window used for delta compression")),
		OPT_STRING(0, "window-memory", &window_memory, N_("bytes"),
				N_("same as the above, but limit memory size instead of entries count")),
		OPT_STRING(0, "depth", &depth, N_("n"),
				N_("limits the maximum delta depth")),
		OPT_STRING(0, "max-pack-size", &max_pack_size, N_("bytes"),
				N_("maximum size of each packfile")),
		OPT_END()
	};

	git_config(repack_config, NULL);

	argc = parse_options(argc, argv, prefix, builtin_repack_options,
				git_repack_usage, 0);

	packdir = mkpathdup("%s/pack", get_object_directory());
	packtmp = mkpathdup("%s/.tmp-%d-pack", packdir, (int)getpid());

	sigchain_push_common(remove_pack_on_signal);

	argv_array_push(&cmd_args, "pack-objects");
	argv_array_push(&cmd_args, "--keep-true-parents");
	argv_array_push(&cmd_args, "--honor-pack-keep");
	argv_array_push(&cmd_args, "--non-empty");
	argv_array_push(&cmd_args, "--all");
	argv_array_push(&cmd_args, "--reflog");
	if (window)
		argv_array_pushf(&cmd_args, "--window=%s", window);
	if (window_memory)
		argv_array_pushf(&cmd_args, "--window-memory=%s", window_memory);
	if (depth)
		argv_array_pushf(&cmd_args, "--depth=%s", depth);
	if (max_pack_size)
		argv_array_pushf(&cmd_args, "--max-pack-size=%s", max_pack_size);
	if (no_reuse_delta)
		argv_array_pushf(&cmd_args, "--no-reuse-delta");
	if (no_reuse_object)
		argv_array_pushf(&cmd_args, "--no-reuse-object");
	if (write_bitmap >= 0)
		argv_array_pushf(&cmd_args, "--%swrite-bitmap-index",
				 write_bitmap ? "" : "no-");

	if (pack_everything & ALL_INTO_ONE) {
		get_non_kept_pack_filenames(&existing_packs);

		if (existing_packs.nr && delete_redundant) {
			if (unpack_unreachable)
				argv_array_pushf(&cmd_args,
						"--unpack-unreachable=%s",
						unpack_unreachable);
			else if (pack_everything & LOOSEN_UNREACHABLE)
				argv_array_push(&cmd_args,
						"--unpack-unreachable");
		}
	} else {
		argv_array_push(&cmd_args, "--unpacked");
		argv_array_push(&cmd_args, "--incremental");
	}

	if (local)
		argv_array_push(&cmd_args,  "--local");
	if (quiet)
		argv_array_push(&cmd_args,  "--quiet");
	if (delta_base_offset)
		argv_array_push(&cmd_args,  "--delta-base-offset");

	argv_array_push(&cmd_args, packtmp);

	memset(&cmd, 0, sizeof(cmd));
	cmd.argv = cmd_args.argv;
	cmd.git_cmd = 1;
	cmd.out = -1;
	cmd.no_stdin = 1;

	ret = start_command(&cmd);
	if (ret)
		return ret;

	out = xfdopen(cmd.out, "r");
	while (strbuf_getline(&line, out, '\n') != EOF) {
		if (line.len != 40)
			die("repack: Expecting 40 character sha1 lines only from pack-objects.");
		string_list_append(&names, line.buf);
	}
	fclose(out);
	ret = finish_command(&cmd);
	if (ret)
		return ret;
	argv_array_clear(&cmd_args);

	if (!names.nr && !quiet)
		printf("Nothing new to pack.\n");

	/*
	 * Ok we have prepared all new packfiles.
	 * First see if there are packs of the same name and if so
	 * if we can move them out of the way (this can happen if we
	 * repacked immediately after packing fully.
	 */
	failed = 0;
	for_each_string_list_item(item, &names) {
		for (ext = 0; ext < ARRAY_SIZE(exts); ext++) {
			char *fname, *fname_old;
<<<<<<< HEAD
			fname = mkpathdup("%s/pack-%s%s", packdir,
						item->string, exts[ext]);
=======
			fname = mkpathdup("%s/%s%s", packdir,
						item->string, exts[ext].name);
>>>>>>> 6b5b3a27
			if (!file_exists(fname)) {
				free(fname);
				continue;
			}

			fname_old = mkpath("%s/old-%s%s", packdir,
						item->string, exts[ext].name);
			if (file_exists(fname_old))
				if (unlink(fname_old))
					failed = 1;

			if (!failed && rename(fname, fname_old)) {
				free(fname);
				failed = 1;
				break;
			} else {
				string_list_append(&rollback, fname);
			}
		}
		if (failed)
			break;
	}
	if (failed) {
		struct string_list rollback_failure = STRING_LIST_INIT_DUP;
		for_each_string_list_item(item, &rollback) {
			char *fname, *fname_old;
			fname = mkpathdup("%s/%s", packdir, item->string);
			fname_old = mkpath("%s/old-%s", packdir, item->string);
			if (rename(fname_old, fname))
				string_list_append(&rollback_failure, fname);
			free(fname);
		}

		if (rollback_failure.nr) {
			int i;
			fprintf(stderr,
				"WARNING: Some packs in use have been renamed by\n"
				"WARNING: prefixing old- to their name, in order to\n"
				"WARNING: replace them with the new version of the\n"
				"WARNING: file.  But the operation failed, and the\n"
				"WARNING: attempt to rename them back to their\n"
				"WARNING: original names also failed.\n"
				"WARNING: Please rename them in %s manually:\n", packdir);
			for (i = 0; i < rollback_failure.nr; i++)
				fprintf(stderr, "WARNING:   old-%s -> %s\n",
					rollback_failure.items[i].string,
					rollback_failure.items[i].string);
		}
		exit(1);
	}

	/* Now the ones with the same name are out of the way... */
	for_each_string_list_item(item, &names) {
		for (ext = 0; ext < ARRAY_SIZE(exts); ext++) {
			char *fname, *fname_old;
			struct stat statbuffer;
			int exists = 0;
			fname = mkpathdup("%s/pack-%s%s",
					packdir, item->string, exts[ext].name);
			fname_old = mkpathdup("%s-%s%s",
					packtmp, item->string, exts[ext].name);
			if (!stat(fname_old, &statbuffer)) {
				statbuffer.st_mode &= ~(S_IWUSR | S_IWGRP | S_IWOTH);
				chmod(fname_old, statbuffer.st_mode);
				exists = 1;
			}
			if (exists || !exts[ext].optional) {
				if (rename(fname_old, fname))
					die_errno(_("renaming '%s' failed"), fname_old);
			}
			free(fname);
			free(fname_old);
		}
	}

	/* Remove the "old-" files */
	for_each_string_list_item(item, &names) {
		for (ext = 0; ext < ARRAY_SIZE(exts); ext++) {
			char *fname;
			fname = mkpath("%s/old-%s%s",
					packdir,
					item->string,
					exts[ext].name);
			if (remove_path(fname))
				warning(_("removing '%s' failed"), fname);
		}
	}

	/* End of pack replacement. */

	if (delete_redundant) {
		sort_string_list(&names);
		for_each_string_list_item(item, &existing_packs) {
			char *sha1;
			size_t len = strlen(item->string);
			if (len < 40)
				continue;
			sha1 = item->string + len - 40;
			if (!string_list_has_string(&names, sha1))
				remove_redundant_pack(packdir, item->string);
		}
		argv_array_push(&cmd_args, "prune-packed");
		if (quiet)
			argv_array_push(&cmd_args, "--quiet");

		memset(&cmd, 0, sizeof(cmd));
		cmd.argv = cmd_args.argv;
		cmd.git_cmd = 1;
		run_command(&cmd);
		argv_array_clear(&cmd_args);
	}

	if (!no_update_server_info) {
		argv_array_push(&cmd_args, "update-server-info");
		memset(&cmd, 0, sizeof(cmd));
		cmd.argv = cmd_args.argv;
		cmd.git_cmd = 1;
		run_command(&cmd);
		argv_array_clear(&cmd_args);
	}
	remove_temporary_files();
	string_list_clear(&names, 0);
	string_list_clear(&rollback, 0);
	string_list_clear(&existing_packs, 0);
	strbuf_release(&line);

	return 0;
}<|MERGE_RESOLUTION|>--- conflicted
+++ resolved
@@ -271,13 +271,8 @@
 	for_each_string_list_item(item, &names) {
 		for (ext = 0; ext < ARRAY_SIZE(exts); ext++) {
 			char *fname, *fname_old;
-<<<<<<< HEAD
 			fname = mkpathdup("%s/pack-%s%s", packdir,
-						item->string, exts[ext]);
-=======
-			fname = mkpathdup("%s/%s%s", packdir,
 						item->string, exts[ext].name);
->>>>>>> 6b5b3a27
 			if (!file_exists(fname)) {
 				free(fname);
 				continue;
