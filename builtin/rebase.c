--- conflicted
+++ resolved
@@ -1525,11 +1525,8 @@
 					  "cannot be used together"));
 			else if (options.autosquash == -1 && options.config_autosquash == 1)
 				die(_("apply options are incompatible with rebase.autoSquash.  Consider adding --no-autosquash"));
-<<<<<<< HEAD
 			else if (options.rebase_merges == -1 && options.config_rebase_merges == 1)
 				die(_("apply options are incompatible with rebase.rebaseMerges.  Consider adding --no-rebase-merges"));
-=======
->>>>>>> 331b094e
 			else if (options.update_refs == -1 && options.config_update_refs == 1)
 				die(_("apply options are incompatible with rebase.updateRefs.  Consider adding --no-update-refs"));
 			else
