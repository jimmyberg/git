--- conflicted
+++ resolved
@@ -378,16 +378,11 @@
 	else
 		url = xstrdup("foreign");
 
-<<<<<<< HEAD
 	rm = ref_map;
-	if (check_everything_connected(iterate_ref_map, 0, &rm))
-		return error(_("%s did not send all necessary objects\n"), url);
-=======
-	if (check_everything_connected(ref_map, 0)) {
+	if (check_everything_connected(iterate_ref_map, 0, &rm)) {
 		rc = error(_("%s did not send all necessary objects\n"), url);
 		goto abort;
 	}
->>>>>>> 9516a598
 
 	for (rm = ref_map; rm; rm = rm->next) {
 		struct ref *ref = NULL;
