#include "builtin.h"
#include "cache.h"
#include "repository.h"
#include "config.h"
#include "attr.h"
#include "object.h"
#include "blob.h"
#include "commit.h"
#include "tag.h"
#include "tree.h"
#include "delta.h"
#include "pack.h"
#include "pack-revindex.h"
#include "csum-file.h"
#include "tree-walk.h"
#include "diff.h"
#include "revision.h"
#include "list-objects.h"
#include "list-objects-filter.h"
#include "list-objects-filter-options.h"
#include "pack-objects.h"
#include "progress.h"
#include "refs.h"
#include "streaming.h"
#include "thread-utils.h"
#include "pack-bitmap.h"
#include "delta-islands.h"
#include "reachable.h"
#include "sha1-array.h"
#include "argv-array.h"
#include "list.h"
#include "packfile.h"
#include "object-store.h"
#include "dir.h"
#include "midx.h"

#define IN_PACK(obj) oe_in_pack(&to_pack, obj)
#define SIZE(obj) oe_size(&to_pack, obj)
#define SET_SIZE(obj,size) oe_set_size(&to_pack, obj, size)
#define DELTA_SIZE(obj) oe_delta_size(&to_pack, obj)
#define DELTA(obj) oe_delta(&to_pack, obj)
#define DELTA_CHILD(obj) oe_delta_child(&to_pack, obj)
#define DELTA_SIBLING(obj) oe_delta_sibling(&to_pack, obj)
#define SET_DELTA(obj, val) oe_set_delta(&to_pack, obj, val)
#define SET_DELTA_EXT(obj, oid) oe_set_delta_ext(&to_pack, obj, oid)
#define SET_DELTA_SIZE(obj, val) oe_set_delta_size(&to_pack, obj, val)
#define SET_DELTA_CHILD(obj, val) oe_set_delta_child(&to_pack, obj, val)
#define SET_DELTA_SIBLING(obj, val) oe_set_delta_sibling(&to_pack, obj, val)

static const char *pack_usage[] = {
	N_("git pack-objects --stdout [<options>...] [< <ref-list> | < <object-list>]"),
	N_("git pack-objects [<options>...] <base-name> [< <ref-list> | < <object-list>]"),
	NULL
};

/*
 * Objects we are going to pack are collected in the `to_pack` structure.
 * It contains an array (dynamically expanded) of the object data, and a map
 * that can resolve SHA1s to their position in the array.
 */
static struct packing_data to_pack;

static struct pack_idx_entry **written_list;
static uint32_t nr_result, nr_written, nr_seen;
<<<<<<< HEAD
static struct bitmap_index *bitmap_git;
=======
static uint32_t write_layer;
>>>>>>> fe0ac2fb

static int non_empty;
static int reuse_delta = 1, reuse_object = 1;
static int keep_unreachable, unpack_unreachable, include_tag;
static timestamp_t unpack_unreachable_expiration;
static int pack_loose_unreachable;
static int local;
static int have_non_local_packs;
static int incremental;
static int ignore_packed_keep_on_disk;
static int ignore_packed_keep_in_core;
static int allow_ofs_delta;
static struct pack_idx_option pack_idx_opts;
static const char *base_name;
static int progress = 1;
static int window = 10;
static unsigned long pack_size_limit;
static int depth = 50;
static int delta_search_threads;
static int pack_to_stdout;
static int thin;
static int num_preferred_base;
static struct progress *progress_state;

static struct packed_git *reuse_packfile;
static uint32_t reuse_packfile_objects;
static off_t reuse_packfile_offset;

static int use_bitmap_index_default = 1;
static int use_bitmap_index = -1;
static int write_bitmap_index;
static uint16_t write_bitmap_options;

static int exclude_promisor_objects;

static int use_delta_islands;

static unsigned long delta_cache_size = 0;
static unsigned long max_delta_cache_size = DEFAULT_DELTA_CACHE_SIZE;
static unsigned long cache_max_small_delta_size = 1000;

static unsigned long window_memory_limit = 0;

static struct list_objects_filter_options filter_options;

enum missing_action {
	MA_ERROR = 0,      /* fail if any missing objects are encountered */
	MA_ALLOW_ANY,      /* silently allow ALL missing objects */
	MA_ALLOW_PROMISOR, /* silently allow all missing PROMISOR objects */
};
static enum missing_action arg_missing_action;
static show_object_fn fn_show_object;

/*
 * stats
 */
static uint32_t written, written_delta;
static uint32_t reused, reused_delta;

/*
 * Indexed commits
 */
static struct commit **indexed_commits;
static unsigned int indexed_commits_nr;
static unsigned int indexed_commits_alloc;

static void index_commit_for_bitmap(struct commit *commit)
{
	if (indexed_commits_nr >= indexed_commits_alloc) {
		indexed_commits_alloc = (indexed_commits_alloc + 32) * 2;
		REALLOC_ARRAY(indexed_commits, indexed_commits_alloc);
	}

	indexed_commits[indexed_commits_nr++] = commit;
}

static void *get_delta(struct object_entry *entry)
{
	unsigned long size, base_size, delta_size;
	void *buf, *base_buf, *delta_buf;
	enum object_type type;

	buf = read_object_file(&entry->idx.oid, &type, &size);
	if (!buf)
		die(_("unable to read %s"), oid_to_hex(&entry->idx.oid));
	base_buf = read_object_file(&DELTA(entry)->idx.oid, &type,
				    &base_size);
	if (!base_buf)
		die("unable to read %s",
		    oid_to_hex(&DELTA(entry)->idx.oid));
	delta_buf = diff_delta(base_buf, base_size,
			       buf, size, &delta_size, 0);
	/*
	 * We succesfully computed this delta once but dropped it for
	 * memory reasons. Something is very wrong if this time we
	 * recompute and create a different delta.
	 */
	if (!delta_buf || delta_size != DELTA_SIZE(entry))
		BUG("delta size changed");
	free(buf);
	free(base_buf);
	return delta_buf;
}

static unsigned long do_compress(void **pptr, unsigned long size)
{
	git_zstream stream;
	void *in, *out;
	unsigned long maxsize;

	git_deflate_init(&stream, pack_compression_level);
	maxsize = git_deflate_bound(&stream, size);

	in = *pptr;
	out = xmalloc(maxsize);
	*pptr = out;

	stream.next_in = in;
	stream.avail_in = size;
	stream.next_out = out;
	stream.avail_out = maxsize;
	while (git_deflate(&stream, Z_FINISH) == Z_OK)
		; /* nothing */
	git_deflate_end(&stream);

	free(in);
	return stream.total_out;
}

static unsigned long write_large_blob_data(struct git_istream *st, struct hashfile *f,
					   const struct object_id *oid)
{
	git_zstream stream;
	unsigned char ibuf[1024 * 16];
	unsigned char obuf[1024 * 16];
	unsigned long olen = 0;

	git_deflate_init(&stream, pack_compression_level);

	for (;;) {
		ssize_t readlen;
		int zret = Z_OK;
		readlen = read_istream(st, ibuf, sizeof(ibuf));
		if (readlen == -1)
			die(_("unable to read %s"), oid_to_hex(oid));

		stream.next_in = ibuf;
		stream.avail_in = readlen;
		while ((stream.avail_in || readlen == 0) &&
		       (zret == Z_OK || zret == Z_BUF_ERROR)) {
			stream.next_out = obuf;
			stream.avail_out = sizeof(obuf);
			zret = git_deflate(&stream, readlen ? 0 : Z_FINISH);
			hashwrite(f, obuf, stream.next_out - obuf);
			olen += stream.next_out - obuf;
		}
		if (stream.avail_in)
			die(_("deflate error (%d)"), zret);
		if (readlen == 0) {
			if (zret != Z_STREAM_END)
				die(_("deflate error (%d)"), zret);
			break;
		}
	}
	git_deflate_end(&stream);
	return olen;
}

/*
 * we are going to reuse the existing object data as is.  make
 * sure it is not corrupt.
 */
static int check_pack_inflate(struct packed_git *p,
		struct pack_window **w_curs,
		off_t offset,
		off_t len,
		unsigned long expect)
{
	git_zstream stream;
	unsigned char fakebuf[4096], *in;
	int st;

	memset(&stream, 0, sizeof(stream));
	git_inflate_init(&stream);
	do {
		in = use_pack(p, w_curs, offset, &stream.avail_in);
		stream.next_in = in;
		stream.next_out = fakebuf;
		stream.avail_out = sizeof(fakebuf);
		st = git_inflate(&stream, Z_FINISH);
		offset += stream.next_in - in;
	} while (st == Z_OK || st == Z_BUF_ERROR);
	git_inflate_end(&stream);
	return (st == Z_STREAM_END &&
		stream.total_out == expect &&
		stream.total_in == len) ? 0 : -1;
}

static void copy_pack_data(struct hashfile *f,
		struct packed_git *p,
		struct pack_window **w_curs,
		off_t offset,
		off_t len)
{
	unsigned char *in;
	unsigned long avail;

	while (len) {
		in = use_pack(p, w_curs, offset, &avail);
		if (avail > len)
			avail = (unsigned long)len;
		hashwrite(f, in, avail);
		offset += avail;
		len -= avail;
	}
}

/* Return 0 if we will bust the pack-size limit */
static unsigned long write_no_reuse_object(struct hashfile *f, struct object_entry *entry,
					   unsigned long limit, int usable_delta)
{
	unsigned long size, datalen;
	unsigned char header[MAX_PACK_OBJECT_HEADER],
		      dheader[MAX_PACK_OBJECT_HEADER];
	unsigned hdrlen;
	enum object_type type;
	void *buf;
	struct git_istream *st = NULL;
	const unsigned hashsz = the_hash_algo->rawsz;

	if (!usable_delta) {
		if (oe_type(entry) == OBJ_BLOB &&
		    oe_size_greater_than(&to_pack, entry, big_file_threshold) &&
		    (st = open_istream(&entry->idx.oid, &type, &size, NULL)) != NULL)
			buf = NULL;
		else {
			buf = read_object_file(&entry->idx.oid, &type, &size);
			if (!buf)
				die(_("unable to read %s"),
				    oid_to_hex(&entry->idx.oid));
		}
		/*
		 * make sure no cached delta data remains from a
		 * previous attempt before a pack split occurred.
		 */
		FREE_AND_NULL(entry->delta_data);
		entry->z_delta_size = 0;
	} else if (entry->delta_data) {
		size = DELTA_SIZE(entry);
		buf = entry->delta_data;
		entry->delta_data = NULL;
		type = (allow_ofs_delta && DELTA(entry)->idx.offset) ?
			OBJ_OFS_DELTA : OBJ_REF_DELTA;
	} else {
		buf = get_delta(entry);
		size = DELTA_SIZE(entry);
		type = (allow_ofs_delta && DELTA(entry)->idx.offset) ?
			OBJ_OFS_DELTA : OBJ_REF_DELTA;
	}

	if (st)	/* large blob case, just assume we don't compress well */
		datalen = size;
	else if (entry->z_delta_size)
		datalen = entry->z_delta_size;
	else
		datalen = do_compress(&buf, size);

	/*
	 * The object header is a byte of 'type' followed by zero or
	 * more bytes of length.
	 */
	hdrlen = encode_in_pack_object_header(header, sizeof(header),
					      type, size);

	if (type == OBJ_OFS_DELTA) {
		/*
		 * Deltas with relative base contain an additional
		 * encoding of the relative offset for the delta
		 * base from this object's position in the pack.
		 */
		off_t ofs = entry->idx.offset - DELTA(entry)->idx.offset;
		unsigned pos = sizeof(dheader) - 1;
		dheader[pos] = ofs & 127;
		while (ofs >>= 7)
			dheader[--pos] = 128 | (--ofs & 127);
		if (limit && hdrlen + sizeof(dheader) - pos + datalen + hashsz >= limit) {
			if (st)
				close_istream(st);
			free(buf);
			return 0;
		}
		hashwrite(f, header, hdrlen);
		hashwrite(f, dheader + pos, sizeof(dheader) - pos);
		hdrlen += sizeof(dheader) - pos;
	} else if (type == OBJ_REF_DELTA) {
		/*
		 * Deltas with a base reference contain
		 * additional bytes for the base object ID.
		 */
		if (limit && hdrlen + hashsz + datalen + hashsz >= limit) {
			if (st)
				close_istream(st);
			free(buf);
			return 0;
		}
		hashwrite(f, header, hdrlen);
		hashwrite(f, DELTA(entry)->idx.oid.hash, hashsz);
		hdrlen += hashsz;
	} else {
		if (limit && hdrlen + datalen + hashsz >= limit) {
			if (st)
				close_istream(st);
			free(buf);
			return 0;
		}
		hashwrite(f, header, hdrlen);
	}
	if (st) {
		datalen = write_large_blob_data(st, f, &entry->idx.oid);
		close_istream(st);
	} else {
		hashwrite(f, buf, datalen);
		free(buf);
	}

	return hdrlen + datalen;
}

/* Return 0 if we will bust the pack-size limit */
static off_t write_reuse_object(struct hashfile *f, struct object_entry *entry,
				unsigned long limit, int usable_delta)
{
	struct packed_git *p = IN_PACK(entry);
	struct pack_window *w_curs = NULL;
	struct revindex_entry *revidx;
	off_t offset;
	enum object_type type = oe_type(entry);
	off_t datalen;
	unsigned char header[MAX_PACK_OBJECT_HEADER],
		      dheader[MAX_PACK_OBJECT_HEADER];
	unsigned hdrlen;
	const unsigned hashsz = the_hash_algo->rawsz;
	unsigned long entry_size = SIZE(entry);

	if (DELTA(entry))
		type = (allow_ofs_delta && DELTA(entry)->idx.offset) ?
			OBJ_OFS_DELTA : OBJ_REF_DELTA;
	hdrlen = encode_in_pack_object_header(header, sizeof(header),
					      type, entry_size);

	offset = entry->in_pack_offset;
	revidx = find_pack_revindex(p, offset);
	datalen = revidx[1].offset - offset;
	if (!pack_to_stdout && p->index_version > 1 &&
	    check_pack_crc(p, &w_curs, offset, datalen, revidx->nr)) {
		error(_("bad packed object CRC for %s"),
		      oid_to_hex(&entry->idx.oid));
		unuse_pack(&w_curs);
		return write_no_reuse_object(f, entry, limit, usable_delta);
	}

	offset += entry->in_pack_header_size;
	datalen -= entry->in_pack_header_size;

	if (!pack_to_stdout && p->index_version == 1 &&
	    check_pack_inflate(p, &w_curs, offset, datalen, entry_size)) {
		error(_("corrupt packed object for %s"),
		      oid_to_hex(&entry->idx.oid));
		unuse_pack(&w_curs);
		return write_no_reuse_object(f, entry, limit, usable_delta);
	}

	if (type == OBJ_OFS_DELTA) {
		off_t ofs = entry->idx.offset - DELTA(entry)->idx.offset;
		unsigned pos = sizeof(dheader) - 1;
		dheader[pos] = ofs & 127;
		while (ofs >>= 7)
			dheader[--pos] = 128 | (--ofs & 127);
		if (limit && hdrlen + sizeof(dheader) - pos + datalen + hashsz >= limit) {
			unuse_pack(&w_curs);
			return 0;
		}
		hashwrite(f, header, hdrlen);
		hashwrite(f, dheader + pos, sizeof(dheader) - pos);
		hdrlen += sizeof(dheader) - pos;
		reused_delta++;
	} else if (type == OBJ_REF_DELTA) {
		if (limit && hdrlen + hashsz + datalen + hashsz >= limit) {
			unuse_pack(&w_curs);
			return 0;
		}
		hashwrite(f, header, hdrlen);
		hashwrite(f, DELTA(entry)->idx.oid.hash, hashsz);
		hdrlen += hashsz;
		reused_delta++;
	} else {
		if (limit && hdrlen + datalen + hashsz >= limit) {
			unuse_pack(&w_curs);
			return 0;
		}
		hashwrite(f, header, hdrlen);
	}
	copy_pack_data(f, p, &w_curs, offset, datalen);
	unuse_pack(&w_curs);
	reused++;
	return hdrlen + datalen;
}

/* Return 0 if we will bust the pack-size limit */
static off_t write_object(struct hashfile *f,
			  struct object_entry *entry,
			  off_t write_offset)
{
	unsigned long limit;
	off_t len;
	int usable_delta, to_reuse;

	if (!pack_to_stdout)
		crc32_begin(f);

	/* apply size limit if limited packsize and not first object */
	if (!pack_size_limit || !nr_written)
		limit = 0;
	else if (pack_size_limit <= write_offset)
		/*
		 * the earlier object did not fit the limit; avoid
		 * mistaking this with unlimited (i.e. limit = 0).
		 */
		limit = 1;
	else
		limit = pack_size_limit - write_offset;

	if (!DELTA(entry))
		usable_delta = 0;	/* no delta */
	else if (!pack_size_limit)
	       usable_delta = 1;	/* unlimited packfile */
	else if (DELTA(entry)->idx.offset == (off_t)-1)
		usable_delta = 0;	/* base was written to another pack */
	else if (DELTA(entry)->idx.offset)
		usable_delta = 1;	/* base already exists in this pack */
	else
		usable_delta = 0;	/* base could end up in another pack */

	if (!reuse_object)
		to_reuse = 0;	/* explicit */
	else if (!IN_PACK(entry))
		to_reuse = 0;	/* can't reuse what we don't have */
	else if (oe_type(entry) == OBJ_REF_DELTA ||
		 oe_type(entry) == OBJ_OFS_DELTA)
				/* check_object() decided it for us ... */
		to_reuse = usable_delta;
				/* ... but pack split may override that */
	else if (oe_type(entry) != entry->in_pack_type)
		to_reuse = 0;	/* pack has delta which is unusable */
	else if (DELTA(entry))
		to_reuse = 0;	/* we want to pack afresh */
	else
		to_reuse = 1;	/* we have it in-pack undeltified,
				 * and we do not need to deltify it.
				 */

	if (!to_reuse)
		len = write_no_reuse_object(f, entry, limit, usable_delta);
	else
		len = write_reuse_object(f, entry, limit, usable_delta);
	if (!len)
		return 0;

	if (usable_delta)
		written_delta++;
	written++;
	if (!pack_to_stdout)
		entry->idx.crc32 = crc32_end(f);
	return len;
}

enum write_one_status {
	WRITE_ONE_SKIP = -1, /* already written */
	WRITE_ONE_BREAK = 0, /* writing this will bust the limit; not written */
	WRITE_ONE_WRITTEN = 1, /* normal */
	WRITE_ONE_RECURSIVE = 2 /* already scheduled to be written */
};

static enum write_one_status write_one(struct hashfile *f,
				       struct object_entry *e,
				       off_t *offset)
{
	off_t size;
	int recursing;

	/*
	 * we set offset to 1 (which is an impossible value) to mark
	 * the fact that this object is involved in "write its base
	 * first before writing a deltified object" recursion.
	 */
	recursing = (e->idx.offset == 1);
	if (recursing) {
		warning(_("recursive delta detected for object %s"),
			oid_to_hex(&e->idx.oid));
		return WRITE_ONE_RECURSIVE;
	} else if (e->idx.offset || e->preferred_base) {
		/* offset is non zero if object is written already. */
		return WRITE_ONE_SKIP;
	}

	/* if we are deltified, write out base object first. */
	if (DELTA(e)) {
		e->idx.offset = 1; /* now recurse */
		switch (write_one(f, DELTA(e), offset)) {
		case WRITE_ONE_RECURSIVE:
			/* we cannot depend on this one */
			SET_DELTA(e, NULL);
			break;
		default:
			break;
		case WRITE_ONE_BREAK:
			e->idx.offset = recursing;
			return WRITE_ONE_BREAK;
		}
	}

	e->idx.offset = *offset;
	size = write_object(f, e, *offset);
	if (!size) {
		e->idx.offset = recursing;
		return WRITE_ONE_BREAK;
	}
	written_list[nr_written++] = &e->idx;

	/* make sure off_t is sufficiently large not to wrap */
	if (signed_add_overflows(*offset, size))
		die(_("pack too large for current definition of off_t"));
	*offset += size;
	return WRITE_ONE_WRITTEN;
}

static int mark_tagged(const char *path, const struct object_id *oid, int flag,
		       void *cb_data)
{
	struct object_id peeled;
	struct object_entry *entry = packlist_find(&to_pack, oid->hash, NULL);

	if (entry)
		entry->tagged = 1;
	if (!peel_ref(path, &peeled)) {
		entry = packlist_find(&to_pack, peeled.hash, NULL);
		if (entry)
			entry->tagged = 1;
	}
	return 0;
}

static inline void add_to_write_order(struct object_entry **wo,
			       unsigned int *endp,
			       struct object_entry *e)
{
	if (e->filled || oe_layer(&to_pack, e) != write_layer)
		return;
	wo[(*endp)++] = e;
	e->filled = 1;
}

static void add_descendants_to_write_order(struct object_entry **wo,
					   unsigned int *endp,
					   struct object_entry *e)
{
	int add_to_order = 1;
	while (e) {
		if (add_to_order) {
			struct object_entry *s;
			/* add this node... */
			add_to_write_order(wo, endp, e);
			/* all its siblings... */
			for (s = DELTA_SIBLING(e); s; s = DELTA_SIBLING(s)) {
				add_to_write_order(wo, endp, s);
			}
		}
		/* drop down a level to add left subtree nodes if possible */
		if (DELTA_CHILD(e)) {
			add_to_order = 1;
			e = DELTA_CHILD(e);
		} else {
			add_to_order = 0;
			/* our sibling might have some children, it is next */
			if (DELTA_SIBLING(e)) {
				e = DELTA_SIBLING(e);
				continue;
			}
			/* go back to our parent node */
			e = DELTA(e);
			while (e && !DELTA_SIBLING(e)) {
				/* we're on the right side of a subtree, keep
				 * going up until we can go right again */
				e = DELTA(e);
			}
			if (!e) {
				/* done- we hit our original root node */
				return;
			}
			/* pass it off to sibling at this level */
			e = DELTA_SIBLING(e);
		}
	};
}

static void add_family_to_write_order(struct object_entry **wo,
				      unsigned int *endp,
				      struct object_entry *e)
{
	struct object_entry *root;

	for (root = e; DELTA(root); root = DELTA(root))
		; /* nothing */
	add_descendants_to_write_order(wo, endp, root);
}

static void compute_layer_order(struct object_entry **wo, unsigned int *wo_end)
{
	unsigned int i, last_untagged;
	struct object_entry *objects = to_pack.objects;

	for (i = 0; i < to_pack.nr_objects; i++) {
		if (objects[i].tagged)
			break;
		add_to_write_order(wo, wo_end, &objects[i]);
	}
	last_untagged = i;

	/*
	 * Then fill all the tagged tips.
	 */
	for (; i < to_pack.nr_objects; i++) {
		if (objects[i].tagged)
			add_to_write_order(wo, wo_end, &objects[i]);
	}

	/*
	 * And then all remaining commits and tags.
	 */
	for (i = last_untagged; i < to_pack.nr_objects; i++) {
		if (oe_type(&objects[i]) != OBJ_COMMIT &&
		    oe_type(&objects[i]) != OBJ_TAG)
			continue;
		add_to_write_order(wo, wo_end, &objects[i]);
	}

	/*
	 * And then all the trees.
	 */
	for (i = last_untagged; i < to_pack.nr_objects; i++) {
		if (oe_type(&objects[i]) != OBJ_TREE)
			continue;
		add_to_write_order(wo, wo_end, &objects[i]);
	}

	/*
	 * Finally all the rest in really tight order
	 */
	for (i = last_untagged; i < to_pack.nr_objects; i++) {
		if (!objects[i].filled && oe_layer(&to_pack, &objects[i]) == write_layer)
			add_family_to_write_order(wo, wo_end, &objects[i]);
	}
}

static struct object_entry **compute_write_order(void)
{
	uint32_t max_layers = 1;
	unsigned int i, wo_end;

	struct object_entry **wo;
	struct object_entry *objects = to_pack.objects;

	for (i = 0; i < to_pack.nr_objects; i++) {
		objects[i].tagged = 0;
		objects[i].filled = 0;
		SET_DELTA_CHILD(&objects[i], NULL);
		SET_DELTA_SIBLING(&objects[i], NULL);
	}

	/*
	 * Fully connect delta_child/delta_sibling network.
	 * Make sure delta_sibling is sorted in the original
	 * recency order.
	 */
	for (i = to_pack.nr_objects; i > 0;) {
		struct object_entry *e = &objects[--i];
		if (!DELTA(e))
			continue;
		/* Mark me as the first child */
		e->delta_sibling_idx = DELTA(e)->delta_child_idx;
		SET_DELTA_CHILD(DELTA(e), e);
	}

	/*
	 * Mark objects that are at the tip of tags.
	 */
	for_each_tag_ref(mark_tagged, NULL);

	if (use_delta_islands)
		max_layers = compute_pack_layers(&to_pack);

	ALLOC_ARRAY(wo, to_pack.nr_objects);
	wo_end = 0;

	for (; write_layer < max_layers; ++write_layer)
		compute_layer_order(wo, &wo_end);

	if (wo_end != to_pack.nr_objects)
		die(_("ordered %u objects, expected %"PRIu32),
		    wo_end, to_pack.nr_objects);

	return wo;
}

static off_t write_reused_pack(struct hashfile *f)
{
	unsigned char buffer[8192];
	off_t to_write, total;
	int fd;

	if (!is_pack_valid(reuse_packfile))
		die(_("packfile is invalid: %s"), reuse_packfile->pack_name);

	fd = git_open(reuse_packfile->pack_name);
	if (fd < 0)
		die_errno(_("unable to open packfile for reuse: %s"),
			  reuse_packfile->pack_name);

	if (lseek(fd, sizeof(struct pack_header), SEEK_SET) == -1)
		die_errno(_("unable to seek in reused packfile"));

	if (reuse_packfile_offset < 0)
		reuse_packfile_offset = reuse_packfile->pack_size - the_hash_algo->rawsz;

	total = to_write = reuse_packfile_offset - sizeof(struct pack_header);

	while (to_write) {
		int read_pack = xread(fd, buffer, sizeof(buffer));

		if (read_pack <= 0)
			die_errno(_("unable to read from reused packfile"));

		if (read_pack > to_write)
			read_pack = to_write;

		hashwrite(f, buffer, read_pack);
		to_write -= read_pack;

		/*
		 * We don't know the actual number of objects written,
		 * only how many bytes written, how many bytes total, and
		 * how many objects total. So we can fake it by pretending all
		 * objects we are writing are the same size. This gives us a
		 * smooth progress meter, and at the end it matches the true
		 * answer.
		 */
		written = reuse_packfile_objects *
				(((double)(total - to_write)) / total);
		display_progress(progress_state, written);
	}

	close(fd);
	written = reuse_packfile_objects;
	display_progress(progress_state, written);
	return reuse_packfile_offset - sizeof(struct pack_header);
}

static const char no_split_warning[] = N_(
"disabling bitmap writing, packs are split due to pack.packSizeLimit"
);

static void write_pack_file(void)
{
	uint32_t i = 0, j;
	struct hashfile *f;
	off_t offset;
	uint32_t nr_remaining = nr_result;
	time_t last_mtime = 0;
	struct object_entry **write_order;

	if (progress > pack_to_stdout)
		progress_state = start_progress(_("Writing objects"), nr_result);
	ALLOC_ARRAY(written_list, to_pack.nr_objects);
	write_order = compute_write_order();

	do {
		struct object_id oid;
		char *pack_tmp_name = NULL;

		if (pack_to_stdout)
			f = hashfd_throughput(1, "<stdout>", progress_state);
		else
			f = create_tmp_packfile(&pack_tmp_name);

		offset = write_pack_header(f, nr_remaining);

		if (reuse_packfile) {
			off_t packfile_size;
			assert(pack_to_stdout);

			packfile_size = write_reused_pack(f);
			offset += packfile_size;
		}

		nr_written = 0;
		for (; i < to_pack.nr_objects; i++) {
			struct object_entry *e = write_order[i];
			if (write_one(f, e, &offset) == WRITE_ONE_BREAK)
				break;
			display_progress(progress_state, written);
		}

		/*
		 * Did we write the wrong # entries in the header?
		 * If so, rewrite it like in fast-import
		 */
		if (pack_to_stdout) {
			finalize_hashfile(f, oid.hash, CSUM_HASH_IN_STREAM | CSUM_CLOSE);
		} else if (nr_written == nr_remaining) {
			finalize_hashfile(f, oid.hash, CSUM_HASH_IN_STREAM | CSUM_FSYNC | CSUM_CLOSE);
		} else {
			int fd = finalize_hashfile(f, oid.hash, 0);
			fixup_pack_header_footer(fd, oid.hash, pack_tmp_name,
						 nr_written, oid.hash, offset);
			close(fd);
			if (write_bitmap_index) {
				warning(_(no_split_warning));
				write_bitmap_index = 0;
			}
		}

		if (!pack_to_stdout) {
			struct stat st;
			struct strbuf tmpname = STRBUF_INIT;

			/*
			 * Packs are runtime accessed in their mtime
			 * order since newer packs are more likely to contain
			 * younger objects.  So if we are creating multiple
			 * packs then we should modify the mtime of later ones
			 * to preserve this property.
			 */
			if (stat(pack_tmp_name, &st) < 0) {
				warning_errno(_("failed to stat %s"), pack_tmp_name);
			} else if (!last_mtime) {
				last_mtime = st.st_mtime;
			} else {
				struct utimbuf utb;
				utb.actime = st.st_atime;
				utb.modtime = --last_mtime;
				if (utime(pack_tmp_name, &utb) < 0)
					warning_errno(_("failed utime() on %s"), pack_tmp_name);
			}

			strbuf_addf(&tmpname, "%s-", base_name);

			if (write_bitmap_index) {
				bitmap_writer_set_checksum(oid.hash);
				bitmap_writer_build_type_index(
					&to_pack, written_list, nr_written);
			}

			finish_tmp_packfile(&tmpname, pack_tmp_name,
					    written_list, nr_written,
					    &pack_idx_opts, oid.hash);

			if (write_bitmap_index) {
				strbuf_addf(&tmpname, "%s.bitmap", oid_to_hex(&oid));

				stop_progress(&progress_state);

				bitmap_writer_show_progress(progress);
				bitmap_writer_reuse_bitmaps(&to_pack);
				bitmap_writer_select_commits(indexed_commits, indexed_commits_nr, -1);
				bitmap_writer_build(&to_pack);
				bitmap_writer_finish(written_list, nr_written,
						     tmpname.buf, write_bitmap_options);
				write_bitmap_index = 0;
			}

			strbuf_release(&tmpname);
			free(pack_tmp_name);
			puts(oid_to_hex(&oid));
		}

		/* mark written objects as written to previous pack */
		for (j = 0; j < nr_written; j++) {
			written_list[j]->offset = (off_t)-1;
		}
		nr_remaining -= nr_written;
	} while (nr_remaining && i < to_pack.nr_objects);

	free(written_list);
	free(write_order);
	stop_progress(&progress_state);
	if (written != nr_result)
		die(_("wrote %"PRIu32" objects while expecting %"PRIu32),
		    written, nr_result);
}

static int no_try_delta(const char *path)
{
	static struct attr_check *check;

	if (!check)
		check = attr_check_initl("delta", NULL);
	if (git_check_attr(&the_index, path, check))
		return 0;
	if (ATTR_FALSE(check->items[0].value))
		return 1;
	return 0;
}

/*
 * When adding an object, check whether we have already added it
 * to our packing list. If so, we can skip. However, if we are
 * being asked to excludei t, but the previous mention was to include
 * it, make sure to adjust its flags and tweak our numbers accordingly.
 *
 * As an optimization, we pass out the index position where we would have
 * found the item, since that saves us from having to look it up again a
 * few lines later when we want to add the new entry.
 */
static int have_duplicate_entry(const struct object_id *oid,
				int exclude,
				uint32_t *index_pos)
{
	struct object_entry *entry;

	entry = packlist_find(&to_pack, oid->hash, index_pos);
	if (!entry)
		return 0;

	if (exclude) {
		if (!entry->preferred_base)
			nr_result--;
		entry->preferred_base = 1;
	}

	return 1;
}

static int want_found_object(int exclude, struct packed_git *p)
{
	if (exclude)
		return 1;
	if (incremental)
		return 0;

	/*
	 * When asked to do --local (do not include an object that appears in a
	 * pack we borrow from elsewhere) or --honor-pack-keep (do not include
	 * an object that appears in a pack marked with .keep), finding a pack
	 * that matches the criteria is sufficient for us to decide to omit it.
	 * However, even if this pack does not satisfy the criteria, we need to
	 * make sure no copy of this object appears in _any_ pack that makes us
	 * to omit the object, so we need to check all the packs.
	 *
	 * We can however first check whether these options can possible matter;
	 * if they do not matter we know we want the object in generated pack.
	 * Otherwise, we signal "-1" at the end to tell the caller that we do
	 * not know either way, and it needs to check more packs.
	 */
	if (!ignore_packed_keep_on_disk &&
	    !ignore_packed_keep_in_core &&
	    (!local || !have_non_local_packs))
		return 1;

	if (local && !p->pack_local)
		return 0;
	if (p->pack_local &&
	    ((ignore_packed_keep_on_disk && p->pack_keep) ||
	     (ignore_packed_keep_in_core && p->pack_keep_in_core)))
		return 0;

	/* we don't know yet; keep looking for more packs */
	return -1;
}

/*
 * Check whether we want the object in the pack (e.g., we do not want
 * objects found in non-local stores if the "--local" option was used).
 *
 * If the caller already knows an existing pack it wants to take the object
 * from, that is passed in *found_pack and *found_offset; otherwise this
 * function finds if there is any pack that has the object and returns the pack
 * and its offset in these variables.
 */
static int want_object_in_pack(const struct object_id *oid,
			       int exclude,
			       struct packed_git **found_pack,
			       off_t *found_offset)
{
	int want;
	struct list_head *pos;
	struct multi_pack_index *m;

	if (!exclude && local && has_loose_object_nonlocal(oid))
		return 0;

	/*
	 * If we already know the pack object lives in, start checks from that
	 * pack - in the usual case when neither --local was given nor .keep files
	 * are present we will determine the answer right now.
	 */
	if (*found_pack) {
		want = want_found_object(exclude, *found_pack);
		if (want != -1)
			return want;
	}

	for (m = get_multi_pack_index(the_repository); m; m = m->next) {
		struct pack_entry e;
		if (fill_midx_entry(oid, &e, m)) {
			struct packed_git *p = e.p;
			off_t offset;

			if (p == *found_pack)
				offset = *found_offset;
			else
				offset = find_pack_entry_one(oid->hash, p);

			if (offset) {
				if (!*found_pack) {
					if (!is_pack_valid(p))
						continue;
					*found_offset = offset;
					*found_pack = p;
				}
				want = want_found_object(exclude, p);
				if (want != -1)
					return want;
			}
		}
	}

	list_for_each(pos, get_packed_git_mru(the_repository)) {
		struct packed_git *p = list_entry(pos, struct packed_git, mru);
		off_t offset;

		if (p == *found_pack)
			offset = *found_offset;
		else
			offset = find_pack_entry_one(oid->hash, p);

		if (offset) {
			if (!*found_pack) {
				if (!is_pack_valid(p))
					continue;
				*found_offset = offset;
				*found_pack = p;
			}
			want = want_found_object(exclude, p);
			if (!exclude && want > 0)
				list_move(&p->mru,
					  get_packed_git_mru(the_repository));
			if (want != -1)
				return want;
		}
	}

	return 1;
}

static void create_object_entry(const struct object_id *oid,
				enum object_type type,
				uint32_t hash,
				int exclude,
				int no_try_delta,
				uint32_t index_pos,
				struct packed_git *found_pack,
				off_t found_offset)
{
	struct object_entry *entry;

	entry = packlist_alloc(&to_pack, oid->hash, index_pos);
	entry->hash = hash;
	oe_set_type(entry, type);
	if (exclude)
		entry->preferred_base = 1;
	else
		nr_result++;
	if (found_pack) {
		oe_set_in_pack(&to_pack, entry, found_pack);
		entry->in_pack_offset = found_offset;
	}

	entry->no_try_delta = no_try_delta;
}

static const char no_closure_warning[] = N_(
"disabling bitmap writing, as some objects are not being packed"
);

static int add_object_entry(const struct object_id *oid, enum object_type type,
			    const char *name, int exclude)
{
	struct packed_git *found_pack = NULL;
	off_t found_offset = 0;
	uint32_t index_pos;

	display_progress(progress_state, ++nr_seen);

	if (have_duplicate_entry(oid, exclude, &index_pos))
		return 0;

	if (!want_object_in_pack(oid, exclude, &found_pack, &found_offset)) {
		/* The pack is missing an object, so it will not have closure */
		if (write_bitmap_index) {
			warning(_(no_closure_warning));
			write_bitmap_index = 0;
		}
		return 0;
	}

	create_object_entry(oid, type, pack_name_hash(name),
			    exclude, name && no_try_delta(name),
			    index_pos, found_pack, found_offset);
	return 1;
}

static int add_object_entry_from_bitmap(const struct object_id *oid,
					enum object_type type,
					int flags, uint32_t name_hash,
					struct packed_git *pack, off_t offset)
{
	uint32_t index_pos;

	display_progress(progress_state, ++nr_seen);

	if (have_duplicate_entry(oid, 0, &index_pos))
		return 0;

	if (!want_object_in_pack(oid, 0, &pack, &offset))
		return 0;

	create_object_entry(oid, type, name_hash, 0, 0, index_pos, pack, offset);
	return 1;
}

struct pbase_tree_cache {
	struct object_id oid;
	int ref;
	int temporary;
	void *tree_data;
	unsigned long tree_size;
};

static struct pbase_tree_cache *(pbase_tree_cache[256]);
static int pbase_tree_cache_ix(const struct object_id *oid)
{
	return oid->hash[0] % ARRAY_SIZE(pbase_tree_cache);
}
static int pbase_tree_cache_ix_incr(int ix)
{
	return (ix+1) % ARRAY_SIZE(pbase_tree_cache);
}

static struct pbase_tree {
	struct pbase_tree *next;
	/* This is a phony "cache" entry; we are not
	 * going to evict it or find it through _get()
	 * mechanism -- this is for the toplevel node that
	 * would almost always change with any commit.
	 */
	struct pbase_tree_cache pcache;
} *pbase_tree;

static struct pbase_tree_cache *pbase_tree_get(const struct object_id *oid)
{
	struct pbase_tree_cache *ent, *nent;
	void *data;
	unsigned long size;
	enum object_type type;
	int neigh;
	int my_ix = pbase_tree_cache_ix(oid);
	int available_ix = -1;

	/* pbase-tree-cache acts as a limited hashtable.
	 * your object will be found at your index or within a few
	 * slots after that slot if it is cached.
	 */
	for (neigh = 0; neigh < 8; neigh++) {
		ent = pbase_tree_cache[my_ix];
		if (ent && !oidcmp(&ent->oid, oid)) {
			ent->ref++;
			return ent;
		}
		else if (((available_ix < 0) && (!ent || !ent->ref)) ||
			 ((0 <= available_ix) &&
			  (!ent && pbase_tree_cache[available_ix])))
			available_ix = my_ix;
		if (!ent)
			break;
		my_ix = pbase_tree_cache_ix_incr(my_ix);
	}

	/* Did not find one.  Either we got a bogus request or
	 * we need to read and perhaps cache.
	 */
	data = read_object_file(oid, &type, &size);
	if (!data)
		return NULL;
	if (type != OBJ_TREE) {
		free(data);
		return NULL;
	}

	/* We need to either cache or return a throwaway copy */

	if (available_ix < 0)
		ent = NULL;
	else {
		ent = pbase_tree_cache[available_ix];
		my_ix = available_ix;
	}

	if (!ent) {
		nent = xmalloc(sizeof(*nent));
		nent->temporary = (available_ix < 0);
	}
	else {
		/* evict and reuse */
		free(ent->tree_data);
		nent = ent;
	}
	oidcpy(&nent->oid, oid);
	nent->tree_data = data;
	nent->tree_size = size;
	nent->ref = 1;
	if (!nent->temporary)
		pbase_tree_cache[my_ix] = nent;
	return nent;
}

static void pbase_tree_put(struct pbase_tree_cache *cache)
{
	if (!cache->temporary) {
		cache->ref--;
		return;
	}
	free(cache->tree_data);
	free(cache);
}

static int name_cmp_len(const char *name)
{
	int i;
	for (i = 0; name[i] && name[i] != '\n' && name[i] != '/'; i++)
		;
	return i;
}

static void add_pbase_object(struct tree_desc *tree,
			     const char *name,
			     int cmplen,
			     const char *fullname)
{
	struct name_entry entry;
	int cmp;

	while (tree_entry(tree,&entry)) {
		if (S_ISGITLINK(entry.mode))
			continue;
		cmp = tree_entry_len(&entry) != cmplen ? 1 :
		      memcmp(name, entry.path, cmplen);
		if (cmp > 0)
			continue;
		if (cmp < 0)
			return;
		if (name[cmplen] != '/') {
			add_object_entry(entry.oid,
					 object_type(entry.mode),
					 fullname, 1);
			return;
		}
		if (S_ISDIR(entry.mode)) {
			struct tree_desc sub;
			struct pbase_tree_cache *tree;
			const char *down = name+cmplen+1;
			int downlen = name_cmp_len(down);

			tree = pbase_tree_get(entry.oid);
			if (!tree)
				return;
			init_tree_desc(&sub, tree->tree_data, tree->tree_size);

			add_pbase_object(&sub, down, downlen, fullname);
			pbase_tree_put(tree);
		}
	}
}

static unsigned *done_pbase_paths;
static int done_pbase_paths_num;
static int done_pbase_paths_alloc;
static int done_pbase_path_pos(unsigned hash)
{
	int lo = 0;
	int hi = done_pbase_paths_num;
	while (lo < hi) {
		int mi = lo + (hi - lo) / 2;
		if (done_pbase_paths[mi] == hash)
			return mi;
		if (done_pbase_paths[mi] < hash)
			hi = mi;
		else
			lo = mi + 1;
	}
	return -lo-1;
}

static int check_pbase_path(unsigned hash)
{
	int pos = done_pbase_path_pos(hash);
	if (0 <= pos)
		return 1;
	pos = -pos - 1;
	ALLOC_GROW(done_pbase_paths,
		   done_pbase_paths_num + 1,
		   done_pbase_paths_alloc);
	done_pbase_paths_num++;
	if (pos < done_pbase_paths_num)
		MOVE_ARRAY(done_pbase_paths + pos + 1, done_pbase_paths + pos,
			   done_pbase_paths_num - pos - 1);
	done_pbase_paths[pos] = hash;
	return 0;
}

static void add_preferred_base_object(const char *name)
{
	struct pbase_tree *it;
	int cmplen;
	unsigned hash = pack_name_hash(name);

	if (!num_preferred_base || check_pbase_path(hash))
		return;

	cmplen = name_cmp_len(name);
	for (it = pbase_tree; it; it = it->next) {
		if (cmplen == 0) {
			add_object_entry(&it->pcache.oid, OBJ_TREE, NULL, 1);
		}
		else {
			struct tree_desc tree;
			init_tree_desc(&tree, it->pcache.tree_data, it->pcache.tree_size);
			add_pbase_object(&tree, name, cmplen, name);
		}
	}
}

static void add_preferred_base(struct object_id *oid)
{
	struct pbase_tree *it;
	void *data;
	unsigned long size;
	struct object_id tree_oid;

	if (window <= num_preferred_base++)
		return;

	data = read_object_with_reference(oid, tree_type, &size, &tree_oid);
	if (!data)
		return;

	for (it = pbase_tree; it; it = it->next) {
		if (!oidcmp(&it->pcache.oid, &tree_oid)) {
			free(data);
			return;
		}
	}

	it = xcalloc(1, sizeof(*it));
	it->next = pbase_tree;
	pbase_tree = it;

	oidcpy(&it->pcache.oid, &tree_oid);
	it->pcache.tree_data = data;
	it->pcache.tree_size = size;
}

static void cleanup_preferred_base(void)
{
	struct pbase_tree *it;
	unsigned i;

	it = pbase_tree;
	pbase_tree = NULL;
	while (it) {
		struct pbase_tree *tmp = it;
		it = tmp->next;
		free(tmp->pcache.tree_data);
		free(tmp);
	}

	for (i = 0; i < ARRAY_SIZE(pbase_tree_cache); i++) {
		if (!pbase_tree_cache[i])
			continue;
		free(pbase_tree_cache[i]->tree_data);
		FREE_AND_NULL(pbase_tree_cache[i]);
	}

	FREE_AND_NULL(done_pbase_paths);
	done_pbase_paths_num = done_pbase_paths_alloc = 0;
}

static void check_object(struct object_entry *entry)
{
	unsigned long canonical_size;

	if (IN_PACK(entry)) {
		struct packed_git *p = IN_PACK(entry);
		struct pack_window *w_curs = NULL;
		const unsigned char *base_ref = NULL;
		struct object_entry *base_entry;
		unsigned long used, used_0;
		unsigned long avail;
		off_t ofs;
		unsigned char *buf, c;
		enum object_type type;
		unsigned long in_pack_size;

		buf = use_pack(p, &w_curs, entry->in_pack_offset, &avail);

		/*
		 * We want in_pack_type even if we do not reuse delta
		 * since non-delta representations could still be reused.
		 */
		used = unpack_object_header_buffer(buf, avail,
						   &type,
						   &in_pack_size);
		if (used == 0)
			goto give_up;

		if (type < 0)
			BUG("invalid type %d", type);
		entry->in_pack_type = type;

		/*
		 * Determine if this is a delta and if so whether we can
		 * reuse it or not.  Otherwise let's find out as cheaply as
		 * possible what the actual type and size for this object is.
		 */
		switch (entry->in_pack_type) {
		default:
			/* Not a delta hence we've already got all we need. */
			oe_set_type(entry, entry->in_pack_type);
			SET_SIZE(entry, in_pack_size);
			entry->in_pack_header_size = used;
			if (oe_type(entry) < OBJ_COMMIT || oe_type(entry) > OBJ_BLOB)
				goto give_up;
			unuse_pack(&w_curs);
			return;
		case OBJ_REF_DELTA:
			if (reuse_delta && !entry->preferred_base)
				base_ref = use_pack(p, &w_curs,
						entry->in_pack_offset + used, NULL);
			entry->in_pack_header_size = used + the_hash_algo->rawsz;
			break;
		case OBJ_OFS_DELTA:
			buf = use_pack(p, &w_curs,
				       entry->in_pack_offset + used, NULL);
			used_0 = 0;
			c = buf[used_0++];
			ofs = c & 127;
			while (c & 128) {
				ofs += 1;
				if (!ofs || MSB(ofs, 7)) {
					error(_("delta base offset overflow in pack for %s"),
					      oid_to_hex(&entry->idx.oid));
					goto give_up;
				}
				c = buf[used_0++];
				ofs = (ofs << 7) + (c & 127);
			}
			ofs = entry->in_pack_offset - ofs;
			if (ofs <= 0 || ofs >= entry->in_pack_offset) {
				error(_("delta base offset out of bound for %s"),
				      oid_to_hex(&entry->idx.oid));
				goto give_up;
			}
			if (reuse_delta && !entry->preferred_base) {
				struct revindex_entry *revidx;
				revidx = find_pack_revindex(p, ofs);
				if (!revidx)
					goto give_up;
				base_ref = nth_packed_object_sha1(p, revidx->nr);
			}
			entry->in_pack_header_size = used + used_0;
			break;
		}

<<<<<<< HEAD
		if (base_ref && (
		    (base_entry = packlist_find(&to_pack, base_ref, NULL)) ||
		    (thin &&
		     bitmap_has_sha1_in_uninteresting(bitmap_git, base_ref)))) {
=======
		if (base_ref && (base_entry = packlist_find(&to_pack, base_ref, NULL)) &&
		    in_same_island(&entry->idx.oid, &base_entry->idx.oid)) {
>>>>>>> fe0ac2fb
			/*
			 * If base_ref was set above that means we wish to
			 * reuse delta data, and either we found that object in
			 * the list of objects we want to pack, or it's one we
			 * know the receiver has.
			 *
			 * Depth value does not matter - find_deltas() will
			 * never consider reused delta as the base object to
			 * deltify other objects against, in order to avoid
			 * circular deltas.
			 */
			oe_set_type(entry, entry->in_pack_type);
			SET_SIZE(entry, in_pack_size); /* delta size */
			SET_DELTA_SIZE(entry, in_pack_size);

			if (base_entry) {
				SET_DELTA(entry, base_entry);
				entry->delta_sibling_idx = base_entry->delta_child_idx;
				SET_DELTA_CHILD(base_entry, entry);
			} else {
				SET_DELTA_EXT(entry, base_ref);
			}

			unuse_pack(&w_curs);
			return;
		}

		if (oe_type(entry)) {
			off_t delta_pos;

			/*
			 * This must be a delta and we already know what the
			 * final object type is.  Let's extract the actual
			 * object size from the delta header.
			 */
			delta_pos = entry->in_pack_offset + entry->in_pack_header_size;
			canonical_size = get_size_from_delta(p, &w_curs, delta_pos);
			if (canonical_size == 0)
				goto give_up;
			SET_SIZE(entry, canonical_size);
			unuse_pack(&w_curs);
			return;
		}

		/*
		 * No choice but to fall back to the recursive delta walk
		 * with sha1_object_info() to find about the object type
		 * at this point...
		 */
		give_up:
		unuse_pack(&w_curs);
	}

	oe_set_type(entry,
		    oid_object_info(the_repository, &entry->idx.oid, &canonical_size));
	if (entry->type_valid) {
		SET_SIZE(entry, canonical_size);
	} else {
		/*
		 * Bad object type is checked in prepare_pack().  This is
		 * to permit a missing preferred base object to be ignored
		 * as a preferred base.  Doing so can result in a larger
		 * pack file, but the transfer will still take place.
		 */
	}
}

static int pack_offset_sort(const void *_a, const void *_b)
{
	const struct object_entry *a = *(struct object_entry **)_a;
	const struct object_entry *b = *(struct object_entry **)_b;
	const struct packed_git *a_in_pack = IN_PACK(a);
	const struct packed_git *b_in_pack = IN_PACK(b);

	/* avoid filesystem trashing with loose objects */
	if (!a_in_pack && !b_in_pack)
		return oidcmp(&a->idx.oid, &b->idx.oid);

	if (a_in_pack < b_in_pack)
		return -1;
	if (a_in_pack > b_in_pack)
		return 1;
	return a->in_pack_offset < b->in_pack_offset ? -1 :
			(a->in_pack_offset > b->in_pack_offset);
}

/*
 * Drop an on-disk delta we were planning to reuse. Naively, this would
 * just involve blanking out the "delta" field, but we have to deal
 * with some extra book-keeping:
 *
 *   1. Removing ourselves from the delta_sibling linked list.
 *
 *   2. Updating our size/type to the non-delta representation. These were
 *      either not recorded initially (size) or overwritten with the delta type
 *      (type) when check_object() decided to reuse the delta.
 *
 *   3. Resetting our delta depth, as we are now a base object.
 */
static void drop_reused_delta(struct object_entry *entry)
{
	unsigned *idx = &to_pack.objects[entry->delta_idx - 1].delta_child_idx;
	struct object_info oi = OBJECT_INFO_INIT;
	enum object_type type;
	unsigned long size;

	while (*idx) {
		struct object_entry *oe = &to_pack.objects[*idx - 1];

		if (oe == entry)
			*idx = oe->delta_sibling_idx;
		else
			idx = &oe->delta_sibling_idx;
	}
	SET_DELTA(entry, NULL);
	entry->depth = 0;

	oi.sizep = &size;
	oi.typep = &type;
	if (packed_object_info(the_repository, IN_PACK(entry), entry->in_pack_offset, &oi) < 0) {
		/*
		 * We failed to get the info from this pack for some reason;
		 * fall back to sha1_object_info, which may find another copy.
		 * And if that fails, the error will be recorded in oe_type(entry)
		 * and dealt with in prepare_pack().
		 */
		oe_set_type(entry,
			    oid_object_info(the_repository, &entry->idx.oid, &size));
	} else {
		oe_set_type(entry, type);
	}
	SET_SIZE(entry, size);
}

/*
 * Follow the chain of deltas from this entry onward, throwing away any links
 * that cause us to hit a cycle (as determined by the DFS state flags in
 * the entries).
 *
 * We also detect too-long reused chains that would violate our --depth
 * limit.
 */
static void break_delta_chains(struct object_entry *entry)
{
	/*
	 * The actual depth of each object we will write is stored as an int,
	 * as it cannot exceed our int "depth" limit. But before we break
	 * changes based no that limit, we may potentially go as deep as the
	 * number of objects, which is elsewhere bounded to a uint32_t.
	 */
	uint32_t total_depth;
	struct object_entry *cur, *next;

	for (cur = entry, total_depth = 0;
	     cur;
	     cur = DELTA(cur), total_depth++) {
		if (cur->dfs_state == DFS_DONE) {
			/*
			 * We've already seen this object and know it isn't
			 * part of a cycle. We do need to append its depth
			 * to our count.
			 */
			total_depth += cur->depth;
			break;
		}

		/*
		 * We break cycles before looping, so an ACTIVE state (or any
		 * other cruft which made its way into the state variable)
		 * is a bug.
		 */
		if (cur->dfs_state != DFS_NONE)
			BUG("confusing delta dfs state in first pass: %d",
			    cur->dfs_state);

		/*
		 * Now we know this is the first time we've seen the object. If
		 * it's not a delta, we're done traversing, but we'll mark it
		 * done to save time on future traversals.
		 */
		if (!DELTA(cur)) {
			cur->dfs_state = DFS_DONE;
			break;
		}

		/*
		 * Mark ourselves as active and see if the next step causes
		 * us to cycle to another active object. It's important to do
		 * this _before_ we loop, because it impacts where we make the
		 * cut, and thus how our total_depth counter works.
		 * E.g., We may see a partial loop like:
		 *
		 *   A -> B -> C -> D -> B
		 *
		 * Cutting B->C breaks the cycle. But now the depth of A is
		 * only 1, and our total_depth counter is at 3. The size of the
		 * error is always one less than the size of the cycle we
		 * broke. Commits C and D were "lost" from A's chain.
		 *
		 * If we instead cut D->B, then the depth of A is correct at 3.
		 * We keep all commits in the chain that we examined.
		 */
		cur->dfs_state = DFS_ACTIVE;
		if (DELTA(cur)->dfs_state == DFS_ACTIVE) {
			drop_reused_delta(cur);
			cur->dfs_state = DFS_DONE;
			break;
		}
	}

	/*
	 * And now that we've gone all the way to the bottom of the chain, we
	 * need to clear the active flags and set the depth fields as
	 * appropriate. Unlike the loop above, which can quit when it drops a
	 * delta, we need to keep going to look for more depth cuts. So we need
	 * an extra "next" pointer to keep going after we reset cur->delta.
	 */
	for (cur = entry; cur; cur = next) {
		next = DELTA(cur);

		/*
		 * We should have a chain of zero or more ACTIVE states down to
		 * a final DONE. We can quit after the DONE, because either it
		 * has no bases, or we've already handled them in a previous
		 * call.
		 */
		if (cur->dfs_state == DFS_DONE)
			break;
		else if (cur->dfs_state != DFS_ACTIVE)
			BUG("confusing delta dfs state in second pass: %d",
			    cur->dfs_state);

		/*
		 * If the total_depth is more than depth, then we need to snip
		 * the chain into two or more smaller chains that don't exceed
		 * the maximum depth. Most of the resulting chains will contain
		 * (depth + 1) entries (i.e., depth deltas plus one base), and
		 * the last chain (i.e., the one containing entry) will contain
		 * whatever entries are left over, namely
		 * (total_depth % (depth + 1)) of them.
		 *
		 * Since we are iterating towards decreasing depth, we need to
		 * decrement total_depth as we go, and we need to write to the
		 * entry what its final depth will be after all of the
		 * snipping. Since we're snipping into chains of length (depth
		 * + 1) entries, the final depth of an entry will be its
		 * original depth modulo (depth + 1). Any time we encounter an
		 * entry whose final depth is supposed to be zero, we snip it
		 * from its delta base, thereby making it so.
		 */
		cur->depth = (total_depth--) % (depth + 1);
		if (!cur->depth)
			drop_reused_delta(cur);

		cur->dfs_state = DFS_DONE;
	}
}

static void get_object_details(void)
{
	uint32_t i;
	struct object_entry **sorted_by_offset;

	if (progress)
		progress_state = start_progress(_("Counting objects"),
						to_pack.nr_objects);

	sorted_by_offset = xcalloc(to_pack.nr_objects, sizeof(struct object_entry *));
	for (i = 0; i < to_pack.nr_objects; i++)
		sorted_by_offset[i] = to_pack.objects + i;
	QSORT(sorted_by_offset, to_pack.nr_objects, pack_offset_sort);

	for (i = 0; i < to_pack.nr_objects; i++) {
		struct object_entry *entry = sorted_by_offset[i];
		check_object(entry);
		if (entry->type_valid &&
		    oe_size_greater_than(&to_pack, entry, big_file_threshold))
			entry->no_try_delta = 1;
		display_progress(progress_state, i + 1);
	}
	stop_progress(&progress_state);

	/*
	 * This must happen in a second pass, since we rely on the delta
	 * information for the whole list being completed.
	 */
	for (i = 0; i < to_pack.nr_objects; i++)
		break_delta_chains(&to_pack.objects[i]);

	free(sorted_by_offset);
}

/*
 * We search for deltas in a list sorted by type, by filename hash, and then
 * by size, so that we see progressively smaller and smaller files.
 * That's because we prefer deltas to be from the bigger file
 * to the smaller -- deletes are potentially cheaper, but perhaps
 * more importantly, the bigger file is likely the more recent
 * one.  The deepest deltas are therefore the oldest objects which are
 * less susceptible to be accessed often.
 */
static int type_size_sort(const void *_a, const void *_b)
{
	const struct object_entry *a = *(struct object_entry **)_a;
	const struct object_entry *b = *(struct object_entry **)_b;
	enum object_type a_type = oe_type(a);
	enum object_type b_type = oe_type(b);
	unsigned long a_size = SIZE(a);
	unsigned long b_size = SIZE(b);

	if (a_type > b_type)
		return -1;
	if (a_type < b_type)
		return 1;
	if (a->hash > b->hash)
		return -1;
	if (a->hash < b->hash)
		return 1;
	if (a->preferred_base > b->preferred_base)
		return -1;
	if (a->preferred_base < b->preferred_base)
		return 1;
	if (use_delta_islands) {
		int island_cmp = island_delta_cmp(&a->idx.oid, &b->idx.oid);
		if (island_cmp)
			return island_cmp;
	}
	if (a_size > b_size)
		return -1;
	if (a_size < b_size)
		return 1;
	return a < b ? -1 : (a > b);  /* newest first */
}

struct unpacked {
	struct object_entry *entry;
	void *data;
	struct delta_index *index;
	unsigned depth;
};

static int delta_cacheable(unsigned long src_size, unsigned long trg_size,
			   unsigned long delta_size)
{
	if (max_delta_cache_size && delta_cache_size + delta_size > max_delta_cache_size)
		return 0;

	if (delta_size < cache_max_small_delta_size)
		return 1;

	/* cache delta, if objects are large enough compared to delta size */
	if ((src_size >> 20) + (trg_size >> 21) > (delta_size >> 10))
		return 1;

	return 0;
}

#ifndef NO_PTHREADS

/* Protect access to object database */
static pthread_mutex_t read_mutex;
#define read_lock()		pthread_mutex_lock(&read_mutex)
#define read_unlock()		pthread_mutex_unlock(&read_mutex)

/* Protect delta_cache_size */
static pthread_mutex_t cache_mutex;
#define cache_lock()		pthread_mutex_lock(&cache_mutex)
#define cache_unlock()		pthread_mutex_unlock(&cache_mutex)

/*
 * Protect object list partitioning (e.g. struct thread_param) and
 * progress_state
 */
static pthread_mutex_t progress_mutex;
#define progress_lock()		pthread_mutex_lock(&progress_mutex)
#define progress_unlock()	pthread_mutex_unlock(&progress_mutex)

/*
 * Access to struct object_entry is unprotected since each thread owns
 * a portion of the main object list. Just don't access object entries
 * ahead in the list because they can be stolen and would need
 * progress_mutex for protection.
 */
#else

#define read_lock()		(void)0
#define read_unlock()		(void)0
#define cache_lock()		(void)0
#define cache_unlock()		(void)0
#define progress_lock()		(void)0
#define progress_unlock()	(void)0

#endif

/*
 * Return the size of the object without doing any delta
 * reconstruction (so non-deltas are true object sizes, but deltas
 * return the size of the delta data).
 */
unsigned long oe_get_size_slow(struct packing_data *pack,
			       const struct object_entry *e)
{
	struct packed_git *p;
	struct pack_window *w_curs;
	unsigned char *buf;
	enum object_type type;
	unsigned long used, avail, size;

	if (e->type_ != OBJ_OFS_DELTA && e->type_ != OBJ_REF_DELTA) {
		read_lock();
		if (oid_object_info(the_repository, &e->idx.oid, &size) < 0)
			die(_("unable to get size of %s"),
			    oid_to_hex(&e->idx.oid));
		read_unlock();
		return size;
	}

	p = oe_in_pack(pack, e);
	if (!p)
		BUG("when e->type is a delta, it must belong to a pack");

	read_lock();
	w_curs = NULL;
	buf = use_pack(p, &w_curs, e->in_pack_offset, &avail);
	used = unpack_object_header_buffer(buf, avail, &type, &size);
	if (used == 0)
		die(_("unable to parse object header of %s"),
		    oid_to_hex(&e->idx.oid));

	unuse_pack(&w_curs);
	read_unlock();
	return size;
}

static int try_delta(struct unpacked *trg, struct unpacked *src,
		     unsigned max_depth, unsigned long *mem_usage)
{
	struct object_entry *trg_entry = trg->entry;
	struct object_entry *src_entry = src->entry;
	unsigned long trg_size, src_size, delta_size, sizediff, max_size, sz;
	unsigned ref_depth;
	enum object_type type;
	void *delta_buf;

	/* Don't bother doing diffs between different types */
	if (oe_type(trg_entry) != oe_type(src_entry))
		return -1;

	/*
	 * We do not bother to try a delta that we discarded on an
	 * earlier try, but only when reusing delta data.  Note that
	 * src_entry that is marked as the preferred_base should always
	 * be considered, as even if we produce a suboptimal delta against
	 * it, we will still save the transfer cost, as we already know
	 * the other side has it and we won't send src_entry at all.
	 */
	if (reuse_delta && IN_PACK(trg_entry) &&
	    IN_PACK(trg_entry) == IN_PACK(src_entry) &&
	    !src_entry->preferred_base &&
	    trg_entry->in_pack_type != OBJ_REF_DELTA &&
	    trg_entry->in_pack_type != OBJ_OFS_DELTA)
		return 0;

	/* Let's not bust the allowed depth. */
	if (src->depth >= max_depth)
		return 0;

	/* Now some size filtering heuristics. */
	trg_size = SIZE(trg_entry);
	if (!DELTA(trg_entry)) {
		max_size = trg_size/2 - the_hash_algo->rawsz;
		ref_depth = 1;
	} else {
		max_size = DELTA_SIZE(trg_entry);
		ref_depth = trg->depth;
	}
	max_size = (uint64_t)max_size * (max_depth - src->depth) /
						(max_depth - ref_depth + 1);
	if (max_size == 0)
		return 0;
	src_size = SIZE(src_entry);
	sizediff = src_size < trg_size ? trg_size - src_size : 0;
	if (sizediff >= max_size)
		return 0;
	if (trg_size < src_size / 32)
		return 0;

	if (!in_same_island(&trg->entry->idx.oid, &src->entry->idx.oid))
		return 0;

	/* Load data if not already done */
	if (!trg->data) {
		read_lock();
		trg->data = read_object_file(&trg_entry->idx.oid, &type, &sz);
		read_unlock();
		if (!trg->data)
			die(_("object %s cannot be read"),
			    oid_to_hex(&trg_entry->idx.oid));
		if (sz != trg_size)
			die(_("object %s inconsistent object length (%lu vs %lu)"),
			    oid_to_hex(&trg_entry->idx.oid), sz,
			    trg_size);
		*mem_usage += sz;
	}
	if (!src->data) {
		read_lock();
		src->data = read_object_file(&src_entry->idx.oid, &type, &sz);
		read_unlock();
		if (!src->data) {
			if (src_entry->preferred_base) {
				static int warned = 0;
				if (!warned++)
					warning(_("object %s cannot be read"),
						oid_to_hex(&src_entry->idx.oid));
				/*
				 * Those objects are not included in the
				 * resulting pack.  Be resilient and ignore
				 * them if they can't be read, in case the
				 * pack could be created nevertheless.
				 */
				return 0;
			}
			die(_("object %s cannot be read"),
			    oid_to_hex(&src_entry->idx.oid));
		}
		if (sz != src_size)
			die(_("object %s inconsistent object length (%lu vs %lu)"),
			    oid_to_hex(&src_entry->idx.oid), sz,
			    src_size);
		*mem_usage += sz;
	}
	if (!src->index) {
		src->index = create_delta_index(src->data, src_size);
		if (!src->index) {
			static int warned = 0;
			if (!warned++)
				warning(_("suboptimal pack - out of memory"));
			return 0;
		}
		*mem_usage += sizeof_delta_index(src->index);
	}

	delta_buf = create_delta(src->index, trg->data, trg_size, &delta_size, max_size);
	if (!delta_buf)
		return 0;

	if (DELTA(trg_entry)) {
		/* Prefer only shallower same-sized deltas. */
		if (delta_size == DELTA_SIZE(trg_entry) &&
		    src->depth + 1 >= trg->depth) {
			free(delta_buf);
			return 0;
		}
	}

	/*
	 * Handle memory allocation outside of the cache
	 * accounting lock.  Compiler will optimize the strangeness
	 * away when NO_PTHREADS is defined.
	 */
	free(trg_entry->delta_data);
	cache_lock();
	if (trg_entry->delta_data) {
		delta_cache_size -= DELTA_SIZE(trg_entry);
		trg_entry->delta_data = NULL;
	}
	if (delta_cacheable(src_size, trg_size, delta_size)) {
		delta_cache_size += delta_size;
		cache_unlock();
		trg_entry->delta_data = xrealloc(delta_buf, delta_size);
	} else {
		cache_unlock();
		free(delta_buf);
	}

	SET_DELTA(trg_entry, src_entry);
	SET_DELTA_SIZE(trg_entry, delta_size);
	trg->depth = src->depth + 1;

	return 1;
}

static unsigned int check_delta_limit(struct object_entry *me, unsigned int n)
{
	struct object_entry *child = DELTA_CHILD(me);
	unsigned int m = n;
	while (child) {
		unsigned int c = check_delta_limit(child, n + 1);
		if (m < c)
			m = c;
		child = DELTA_SIBLING(child);
	}
	return m;
}

static unsigned long free_unpacked(struct unpacked *n)
{
	unsigned long freed_mem = sizeof_delta_index(n->index);
	free_delta_index(n->index);
	n->index = NULL;
	if (n->data) {
		freed_mem += SIZE(n->entry);
		FREE_AND_NULL(n->data);
	}
	n->entry = NULL;
	n->depth = 0;
	return freed_mem;
}

static void find_deltas(struct object_entry **list, unsigned *list_size,
			int window, int depth, unsigned *processed)
{
	uint32_t i, idx = 0, count = 0;
	struct unpacked *array;
	unsigned long mem_usage = 0;

	array = xcalloc(window, sizeof(struct unpacked));

	for (;;) {
		struct object_entry *entry;
		struct unpacked *n = array + idx;
		int j, max_depth, best_base = -1;

		progress_lock();
		if (!*list_size) {
			progress_unlock();
			break;
		}
		entry = *list++;
		(*list_size)--;
		if (!entry->preferred_base) {
			(*processed)++;
			display_progress(progress_state, *processed);
		}
		progress_unlock();

		mem_usage -= free_unpacked(n);
		n->entry = entry;

		while (window_memory_limit &&
		       mem_usage > window_memory_limit &&
		       count > 1) {
			uint32_t tail = (idx + window - count) % window;
			mem_usage -= free_unpacked(array + tail);
			count--;
		}

		/* We do not compute delta to *create* objects we are not
		 * going to pack.
		 */
		if (entry->preferred_base)
			goto next;

		/*
		 * If the current object is at pack edge, take the depth the
		 * objects that depend on the current object into account
		 * otherwise they would become too deep.
		 */
		max_depth = depth;
		if (DELTA_CHILD(entry)) {
			max_depth -= check_delta_limit(entry, 0);
			if (max_depth <= 0)
				goto next;
		}

		j = window;
		while (--j > 0) {
			int ret;
			uint32_t other_idx = idx + j;
			struct unpacked *m;
			if (other_idx >= window)
				other_idx -= window;
			m = array + other_idx;
			if (!m->entry)
				break;
			ret = try_delta(n, m, max_depth, &mem_usage);
			if (ret < 0)
				break;
			else if (ret > 0)
				best_base = other_idx;
		}

		/*
		 * If we decided to cache the delta data, then it is best
		 * to compress it right away.  First because we have to do
		 * it anyway, and doing it here while we're threaded will
		 * save a lot of time in the non threaded write phase,
		 * as well as allow for caching more deltas within
		 * the same cache size limit.
		 * ...
		 * But only if not writing to stdout, since in that case
		 * the network is most likely throttling writes anyway,
		 * and therefore it is best to go to the write phase ASAP
		 * instead, as we can afford spending more time compressing
		 * between writes at that moment.
		 */
		if (entry->delta_data && !pack_to_stdout) {
			unsigned long size;

			size = do_compress(&entry->delta_data, DELTA_SIZE(entry));
			if (size < (1U << OE_Z_DELTA_BITS)) {
				entry->z_delta_size = size;
				cache_lock();
				delta_cache_size -= DELTA_SIZE(entry);
				delta_cache_size += entry->z_delta_size;
				cache_unlock();
			} else {
				FREE_AND_NULL(entry->delta_data);
				entry->z_delta_size = 0;
			}
		}

		/* if we made n a delta, and if n is already at max
		 * depth, leaving it in the window is pointless.  we
		 * should evict it first.
		 */
		if (DELTA(entry) && max_depth <= n->depth)
			continue;

		/*
		 * Move the best delta base up in the window, after the
		 * currently deltified object, to keep it longer.  It will
		 * be the first base object to be attempted next.
		 */
		if (DELTA(entry)) {
			struct unpacked swap = array[best_base];
			int dist = (window + idx - best_base) % window;
			int dst = best_base;
			while (dist--) {
				int src = (dst + 1) % window;
				array[dst] = array[src];
				dst = src;
			}
			array[dst] = swap;
		}

		next:
		idx++;
		if (count + 1 < window)
			count++;
		if (idx >= window)
			idx = 0;
	}

	for (i = 0; i < window; ++i) {
		free_delta_index(array[i].index);
		free(array[i].data);
	}
	free(array);
}

#ifndef NO_PTHREADS

static void try_to_free_from_threads(size_t size)
{
	read_lock();
	release_pack_memory(size);
	read_unlock();
}

static try_to_free_t old_try_to_free_routine;

/*
 * The main object list is split into smaller lists, each is handed to
 * one worker.
 *
 * The main thread waits on the condition that (at least) one of the workers
 * has stopped working (which is indicated in the .working member of
 * struct thread_params).
 *
 * When a work thread has completed its work, it sets .working to 0 and
 * signals the main thread and waits on the condition that .data_ready
 * becomes 1.
 *
 * The main thread steals half of the work from the worker that has
 * most work left to hand it to the idle worker.
 */

struct thread_params {
	pthread_t thread;
	struct object_entry **list;
	unsigned list_size;
	unsigned remaining;
	int window;
	int depth;
	int working;
	int data_ready;
	pthread_mutex_t mutex;
	pthread_cond_t cond;
	unsigned *processed;
};

static pthread_cond_t progress_cond;

/*
 * Mutex and conditional variable can't be statically-initialized on Windows.
 */
static void init_threaded_search(void)
{
	init_recursive_mutex(&read_mutex);
	pthread_mutex_init(&cache_mutex, NULL);
	pthread_mutex_init(&progress_mutex, NULL);
	pthread_cond_init(&progress_cond, NULL);
	pthread_mutex_init(&to_pack.lock, NULL);
	old_try_to_free_routine = set_try_to_free_routine(try_to_free_from_threads);
}

static void cleanup_threaded_search(void)
{
	set_try_to_free_routine(old_try_to_free_routine);
	pthread_cond_destroy(&progress_cond);
	pthread_mutex_destroy(&read_mutex);
	pthread_mutex_destroy(&cache_mutex);
	pthread_mutex_destroy(&progress_mutex);
}

static void *threaded_find_deltas(void *arg)
{
	struct thread_params *me = arg;

	progress_lock();
	while (me->remaining) {
		progress_unlock();

		find_deltas(me->list, &me->remaining,
			    me->window, me->depth, me->processed);

		progress_lock();
		me->working = 0;
		pthread_cond_signal(&progress_cond);
		progress_unlock();

		/*
		 * We must not set ->data_ready before we wait on the
		 * condition because the main thread may have set it to 1
		 * before we get here. In order to be sure that new
		 * work is available if we see 1 in ->data_ready, it
		 * was initialized to 0 before this thread was spawned
		 * and we reset it to 0 right away.
		 */
		pthread_mutex_lock(&me->mutex);
		while (!me->data_ready)
			pthread_cond_wait(&me->cond, &me->mutex);
		me->data_ready = 0;
		pthread_mutex_unlock(&me->mutex);

		progress_lock();
	}
	progress_unlock();
	/* leave ->working 1 so that this doesn't get more work assigned */
	return NULL;
}

static void ll_find_deltas(struct object_entry **list, unsigned list_size,
			   int window, int depth, unsigned *processed)
{
	struct thread_params *p;
	int i, ret, active_threads = 0;

	init_threaded_search();

	if (delta_search_threads <= 1) {
		find_deltas(list, &list_size, window, depth, processed);
		cleanup_threaded_search();
		return;
	}
	if (progress > pack_to_stdout)
		fprintf_ln(stderr, _("Delta compression using up to %d threads"),
			   delta_search_threads);
	p = xcalloc(delta_search_threads, sizeof(*p));

	/* Partition the work amongst work threads. */
	for (i = 0; i < delta_search_threads; i++) {
		unsigned sub_size = list_size / (delta_search_threads - i);

		/* don't use too small segments or no deltas will be found */
		if (sub_size < 2*window && i+1 < delta_search_threads)
			sub_size = 0;

		p[i].window = window;
		p[i].depth = depth;
		p[i].processed = processed;
		p[i].working = 1;
		p[i].data_ready = 0;

		/* try to split chunks on "path" boundaries */
		while (sub_size && sub_size < list_size &&
		       list[sub_size]->hash &&
		       list[sub_size]->hash == list[sub_size-1]->hash)
			sub_size++;

		p[i].list = list;
		p[i].list_size = sub_size;
		p[i].remaining = sub_size;

		list += sub_size;
		list_size -= sub_size;
	}

	/* Start work threads. */
	for (i = 0; i < delta_search_threads; i++) {
		if (!p[i].list_size)
			continue;
		pthread_mutex_init(&p[i].mutex, NULL);
		pthread_cond_init(&p[i].cond, NULL);
		ret = pthread_create(&p[i].thread, NULL,
				     threaded_find_deltas, &p[i]);
		if (ret)
			die(_("unable to create thread: %s"), strerror(ret));
		active_threads++;
	}

	/*
	 * Now let's wait for work completion.  Each time a thread is done
	 * with its work, we steal half of the remaining work from the
	 * thread with the largest number of unprocessed objects and give
	 * it to that newly idle thread.  This ensure good load balancing
	 * until the remaining object list segments are simply too short
	 * to be worth splitting anymore.
	 */
	while (active_threads) {
		struct thread_params *target = NULL;
		struct thread_params *victim = NULL;
		unsigned sub_size = 0;

		progress_lock();
		for (;;) {
			for (i = 0; !target && i < delta_search_threads; i++)
				if (!p[i].working)
					target = &p[i];
			if (target)
				break;
			pthread_cond_wait(&progress_cond, &progress_mutex);
		}

		for (i = 0; i < delta_search_threads; i++)
			if (p[i].remaining > 2*window &&
			    (!victim || victim->remaining < p[i].remaining))
				victim = &p[i];
		if (victim) {
			sub_size = victim->remaining / 2;
			list = victim->list + victim->list_size - sub_size;
			while (sub_size && list[0]->hash &&
			       list[0]->hash == list[-1]->hash) {
				list++;
				sub_size--;
			}
			if (!sub_size) {
				/*
				 * It is possible for some "paths" to have
				 * so many objects that no hash boundary
				 * might be found.  Let's just steal the
				 * exact half in that case.
				 */
				sub_size = victim->remaining / 2;
				list -= sub_size;
			}
			target->list = list;
			victim->list_size -= sub_size;
			victim->remaining -= sub_size;
		}
		target->list_size = sub_size;
		target->remaining = sub_size;
		target->working = 1;
		progress_unlock();

		pthread_mutex_lock(&target->mutex);
		target->data_ready = 1;
		pthread_cond_signal(&target->cond);
		pthread_mutex_unlock(&target->mutex);

		if (!sub_size) {
			pthread_join(target->thread, NULL);
			pthread_cond_destroy(&target->cond);
			pthread_mutex_destroy(&target->mutex);
			active_threads--;
		}
	}
	cleanup_threaded_search();
	free(p);
}

#else
#define ll_find_deltas(l, s, w, d, p)	find_deltas(l, &s, w, d, p)
#endif

static void add_tag_chain(const struct object_id *oid)
{
	struct tag *tag;

	/*
	 * We catch duplicates already in add_object_entry(), but we'd
	 * prefer to do this extra check to avoid having to parse the
	 * tag at all if we already know that it's being packed (e.g., if
	 * it was included via bitmaps, we would not have parsed it
	 * previously).
	 */
	if (packlist_find(&to_pack, oid->hash, NULL))
		return;

	tag = lookup_tag(the_repository, oid);
	while (1) {
		if (!tag || parse_tag(tag) || !tag->tagged)
			die(_("unable to pack objects reachable from tag %s"),
			    oid_to_hex(oid));

		add_object_entry(&tag->object.oid, OBJ_TAG, NULL, 0);

		if (tag->tagged->type != OBJ_TAG)
			return;

		tag = (struct tag *)tag->tagged;
	}
}

static int add_ref_tag(const char *path, const struct object_id *oid, int flag, void *cb_data)
{
	struct object_id peeled;

	if (starts_with(path, "refs/tags/") && /* is a tag? */
	    !peel_ref(path, &peeled)    && /* peelable? */
	    packlist_find(&to_pack, peeled.hash, NULL))      /* object packed? */
		add_tag_chain(oid);
	return 0;
}

static void prepare_pack(int window, int depth)
{
	struct object_entry **delta_list;
	uint32_t i, nr_deltas;
	unsigned n;

	if (use_delta_islands)
		resolve_tree_islands(progress, &to_pack);

	get_object_details();

	/*
	 * If we're locally repacking then we need to be doubly careful
	 * from now on in order to make sure no stealth corruption gets
	 * propagated to the new pack.  Clients receiving streamed packs
	 * should validate everything they get anyway so no need to incur
	 * the additional cost here in that case.
	 */
	if (!pack_to_stdout)
		do_check_packed_object_crc = 1;

	if (!to_pack.nr_objects || !window || !depth)
		return;

	ALLOC_ARRAY(delta_list, to_pack.nr_objects);
	nr_deltas = n = 0;

	for (i = 0; i < to_pack.nr_objects; i++) {
		struct object_entry *entry = to_pack.objects + i;

		if (DELTA(entry))
			/* This happens if we decided to reuse existing
			 * delta from a pack.  "reuse_delta &&" is implied.
			 */
			continue;

		if (!entry->type_valid ||
		    oe_size_less_than(&to_pack, entry, 50))
			continue;

		if (entry->no_try_delta)
			continue;

		if (!entry->preferred_base) {
			nr_deltas++;
			if (oe_type(entry) < 0)
				die(_("unable to get type of object %s"),
				    oid_to_hex(&entry->idx.oid));
		} else {
			if (oe_type(entry) < 0) {
				/*
				 * This object is not found, but we
				 * don't have to include it anyway.
				 */
				continue;
			}
		}

		delta_list[n++] = entry;
	}

	if (nr_deltas && n > 1) {
		unsigned nr_done = 0;
		if (progress)
			progress_state = start_progress(_("Compressing objects"),
							nr_deltas);
		QSORT(delta_list, n, type_size_sort);
		ll_find_deltas(delta_list, n, window+1, depth, &nr_done);
		stop_progress(&progress_state);
		if (nr_done != nr_deltas)
			die(_("inconsistency with delta count"));
	}
	free(delta_list);
}

static int git_pack_config(const char *k, const char *v, void *cb)
{
	if (!strcmp(k, "pack.window")) {
		window = git_config_int(k, v);
		return 0;
	}
	if (!strcmp(k, "pack.windowmemory")) {
		window_memory_limit = git_config_ulong(k, v);
		return 0;
	}
	if (!strcmp(k, "pack.depth")) {
		depth = git_config_int(k, v);
		return 0;
	}
	if (!strcmp(k, "pack.deltacachesize")) {
		max_delta_cache_size = git_config_int(k, v);
		return 0;
	}
	if (!strcmp(k, "pack.deltacachelimit")) {
		cache_max_small_delta_size = git_config_int(k, v);
		return 0;
	}
	if (!strcmp(k, "pack.writebitmaphashcache")) {
		if (git_config_bool(k, v))
			write_bitmap_options |= BITMAP_OPT_HASH_CACHE;
		else
			write_bitmap_options &= ~BITMAP_OPT_HASH_CACHE;
	}
	if (!strcmp(k, "pack.usebitmaps")) {
		use_bitmap_index_default = git_config_bool(k, v);
		return 0;
	}
	if (!strcmp(k, "pack.threads")) {
		delta_search_threads = git_config_int(k, v);
		if (delta_search_threads < 0)
			die(_("invalid number of threads specified (%d)"),
			    delta_search_threads);
#ifdef NO_PTHREADS
		if (delta_search_threads != 1) {
			warning(_("no threads support, ignoring %s"), k);
			delta_search_threads = 0;
		}
#endif
		return 0;
	}
	if (!strcmp(k, "pack.indexversion")) {
		pack_idx_opts.version = git_config_int(k, v);
		if (pack_idx_opts.version > 2)
			die(_("bad pack.indexversion=%"PRIu32),
			    pack_idx_opts.version);
		return 0;
	}
	return git_default_config(k, v, cb);
}

static void read_object_list_from_stdin(void)
{
	char line[GIT_MAX_HEXSZ + 1 + PATH_MAX + 2];
	struct object_id oid;
	const char *p;

	for (;;) {
		if (!fgets(line, sizeof(line), stdin)) {
			if (feof(stdin))
				break;
			if (!ferror(stdin))
				die("BUG: fgets returned NULL, not EOF, not error!");
			if (errno != EINTR)
				die_errno("fgets");
			clearerr(stdin);
			continue;
		}
		if (line[0] == '-') {
			if (get_oid_hex(line+1, &oid))
				die(_("expected edge object ID, got garbage:\n %s"),
				    line);
			add_preferred_base(&oid);
			continue;
		}
		if (parse_oid_hex(line, &oid, &p))
			die(_("expected object ID, got garbage:\n %s"), line);

		add_preferred_base_object(p + 1);
		add_object_entry(&oid, OBJ_NONE, p + 1, 0);
	}
}

/* Remember to update object flag allocation in object.h */
#define OBJECT_ADDED (1u<<20)

static void show_commit(struct commit *commit, void *data)
{
	add_object_entry(&commit->object.oid, OBJ_COMMIT, NULL, 0);
	commit->object.flags |= OBJECT_ADDED;

	if (write_bitmap_index)
		index_commit_for_bitmap(commit);

	if (use_delta_islands)
		propagate_island_marks(commit);
}

static void show_object(struct object *obj, const char *name, void *data)
{
	add_preferred_base_object(name);
	add_object_entry(&obj->oid, obj->type, name, 0);
	obj->flags |= OBJECT_ADDED;

	if (use_delta_islands) {
		const char *p;
		unsigned depth = 0;
		struct object_entry *ent;

		for (p = strchr(name, '/'); p; p = strchr(p + 1, '/'))
			depth++;

		ent = packlist_find(&to_pack, obj->oid.hash, NULL);
		if (ent && depth > oe_tree_depth(&to_pack, ent))
			oe_set_tree_depth(&to_pack, ent, depth);
	}
}

static void show_object__ma_allow_any(struct object *obj, const char *name, void *data)
{
	assert(arg_missing_action == MA_ALLOW_ANY);

	/*
	 * Quietly ignore ALL missing objects.  This avoids problems with
	 * staging them now and getting an odd error later.
	 */
	if (!has_object_file(&obj->oid))
		return;

	show_object(obj, name, data);
}

static void show_object__ma_allow_promisor(struct object *obj, const char *name, void *data)
{
	assert(arg_missing_action == MA_ALLOW_PROMISOR);

	/*
	 * Quietly ignore EXPECTED missing objects.  This avoids problems with
	 * staging them now and getting an odd error later.
	 */
	if (!has_object_file(&obj->oid) && is_promisor_object(&obj->oid))
		return;

	show_object(obj, name, data);
}

static int option_parse_missing_action(const struct option *opt,
				       const char *arg, int unset)
{
	assert(arg);
	assert(!unset);

	if (!strcmp(arg, "error")) {
		arg_missing_action = MA_ERROR;
		fn_show_object = show_object;
		return 0;
	}

	if (!strcmp(arg, "allow-any")) {
		arg_missing_action = MA_ALLOW_ANY;
		fetch_if_missing = 0;
		fn_show_object = show_object__ma_allow_any;
		return 0;
	}

	if (!strcmp(arg, "allow-promisor")) {
		arg_missing_action = MA_ALLOW_PROMISOR;
		fetch_if_missing = 0;
		fn_show_object = show_object__ma_allow_promisor;
		return 0;
	}

	die(_("invalid value for --missing"));
	return 0;
}

static void show_edge(struct commit *commit)
{
	add_preferred_base(&commit->object.oid);
}

struct in_pack_object {
	off_t offset;
	struct object *object;
};

struct in_pack {
	unsigned int alloc;
	unsigned int nr;
	struct in_pack_object *array;
};

static void mark_in_pack_object(struct object *object, struct packed_git *p, struct in_pack *in_pack)
{
	in_pack->array[in_pack->nr].offset = find_pack_entry_one(object->oid.hash, p);
	in_pack->array[in_pack->nr].object = object;
	in_pack->nr++;
}

/*
 * Compare the objects in the offset order, in order to emulate the
 * "git rev-list --objects" output that produced the pack originally.
 */
static int ofscmp(const void *a_, const void *b_)
{
	struct in_pack_object *a = (struct in_pack_object *)a_;
	struct in_pack_object *b = (struct in_pack_object *)b_;

	if (a->offset < b->offset)
		return -1;
	else if (a->offset > b->offset)
		return 1;
	else
		return oidcmp(&a->object->oid, &b->object->oid);
}

static void add_objects_in_unpacked_packs(struct rev_info *revs)
{
	struct packed_git *p;
	struct in_pack in_pack;
	uint32_t i;

	memset(&in_pack, 0, sizeof(in_pack));

	for (p = get_all_packs(the_repository); p; p = p->next) {
		struct object_id oid;
		struct object *o;

		if (!p->pack_local || p->pack_keep || p->pack_keep_in_core)
			continue;
		if (open_pack_index(p))
			die(_("cannot open pack index"));

		ALLOC_GROW(in_pack.array,
			   in_pack.nr + p->num_objects,
			   in_pack.alloc);

		for (i = 0; i < p->num_objects; i++) {
			nth_packed_object_oid(&oid, p, i);
			o = lookup_unknown_object(oid.hash);
			if (!(o->flags & OBJECT_ADDED))
				mark_in_pack_object(o, p, &in_pack);
			o->flags |= OBJECT_ADDED;
		}
	}

	if (in_pack.nr) {
		QSORT(in_pack.array, in_pack.nr, ofscmp);
		for (i = 0; i < in_pack.nr; i++) {
			struct object *o = in_pack.array[i].object;
			add_object_entry(&o->oid, o->type, "", 0);
		}
	}
	free(in_pack.array);
}

static int add_loose_object(const struct object_id *oid, const char *path,
			    void *data)
{
	enum object_type type = oid_object_info(the_repository, oid, NULL);

	if (type < 0) {
		warning(_("loose object at %s could not be examined"), path);
		return 0;
	}

	add_object_entry(oid, type, "", 0);
	return 0;
}

/*
 * We actually don't even have to worry about reachability here.
 * add_object_entry will weed out duplicates, so we just add every
 * loose object we find.
 */
static void add_unreachable_loose_objects(void)
{
	for_each_loose_file_in_objdir(get_object_directory(),
				      add_loose_object,
				      NULL, NULL, NULL);
}

static int has_sha1_pack_kept_or_nonlocal(const struct object_id *oid)
{
	static struct packed_git *last_found = (void *)1;
	struct packed_git *p;

	p = (last_found != (void *)1) ? last_found :
					get_all_packs(the_repository);

	while (p) {
		if ((!p->pack_local || p->pack_keep ||
				p->pack_keep_in_core) &&
			find_pack_entry_one(oid->hash, p)) {
			last_found = p;
			return 1;
		}
		if (p == last_found)
			p = get_all_packs(the_repository);
		else
			p = p->next;
		if (p == last_found)
			p = p->next;
	}
	return 0;
}

/*
 * Store a list of sha1s that are should not be discarded
 * because they are either written too recently, or are
 * reachable from another object that was.
 *
 * This is filled by get_object_list.
 */
static struct oid_array recent_objects;

static int loosened_object_can_be_discarded(const struct object_id *oid,
					    timestamp_t mtime)
{
	if (!unpack_unreachable_expiration)
		return 0;
	if (mtime > unpack_unreachable_expiration)
		return 0;
	if (oid_array_lookup(&recent_objects, oid) >= 0)
		return 0;
	return 1;
}

static void loosen_unused_packed_objects(struct rev_info *revs)
{
	struct packed_git *p;
	uint32_t i;
	struct object_id oid;

	for (p = get_all_packs(the_repository); p; p = p->next) {
		if (!p->pack_local || p->pack_keep || p->pack_keep_in_core)
			continue;

		if (open_pack_index(p))
			die(_("cannot open pack index"));

		for (i = 0; i < p->num_objects; i++) {
			nth_packed_object_oid(&oid, p, i);
			if (!packlist_find(&to_pack, oid.hash, NULL) &&
			    !has_sha1_pack_kept_or_nonlocal(&oid) &&
			    !loosened_object_can_be_discarded(&oid, p->mtime))
				if (force_object_loose(&oid, p->mtime))
					die(_("unable to force loose object"));
		}
	}
}

/*
 * This tracks any options which pack-reuse code expects to be on, or which a
 * reader of the pack might not understand, and which would therefore prevent
 * blind reuse of what we have on disk.
 */
static int pack_options_allow_reuse(void)
{
	return pack_to_stdout &&
	       allow_ofs_delta &&
	       !ignore_packed_keep_on_disk &&
	       !ignore_packed_keep_in_core &&
	       (!local || !have_non_local_packs) &&
	       !incremental;
}

static int get_object_list_from_bitmap(struct rev_info *revs)
{
	if (!(bitmap_git = prepare_bitmap_walk(revs)))
		return -1;

	if (pack_options_allow_reuse() &&
	    !reuse_partial_packfile_from_bitmap(
			bitmap_git,
			&reuse_packfile,
			&reuse_packfile_objects,
			&reuse_packfile_offset)) {
		assert(reuse_packfile_objects);
		nr_result += reuse_packfile_objects;
		display_progress(progress_state, nr_result);
	}

	traverse_bitmap_commit_list(bitmap_git, &add_object_entry_from_bitmap);
	return 0;
}

static void record_recent_object(struct object *obj,
				 const char *name,
				 void *data)
{
	oid_array_append(&recent_objects, &obj->oid);
}

static void record_recent_commit(struct commit *commit, void *data)
{
	oid_array_append(&recent_objects, &commit->object.oid);
}

static void get_object_list(int ac, const char **av)
{
	struct rev_info revs;
	char line[1000];
	int flags = 0;

	init_revisions(&revs, NULL);
	save_commit_buffer = 0;
	setup_revisions(ac, av, &revs, NULL);

	/* make sure shallows are read */
	is_repository_shallow(the_repository);

	while (fgets(line, sizeof(line), stdin) != NULL) {
		int len = strlen(line);
		if (len && line[len - 1] == '\n')
			line[--len] = 0;
		if (!len)
			break;
		if (*line == '-') {
			if (!strcmp(line, "--not")) {
				flags ^= UNINTERESTING;
				write_bitmap_index = 0;
				continue;
			}
			if (starts_with(line, "--shallow ")) {
				struct object_id oid;
				if (get_oid_hex(line + 10, &oid))
					die("not an SHA-1 '%s'", line + 10);
				register_shallow(the_repository, &oid);
				use_bitmap_index = 0;
				continue;
			}
			die(_("not a rev '%s'"), line);
		}
		if (handle_revision_arg(line, &revs, flags, REVARG_CANNOT_BE_FILENAME))
			die(_("bad revision '%s'"), line);
	}

	if (use_bitmap_index && !get_object_list_from_bitmap(&revs))
		return;

	if (use_delta_islands)
		load_delta_islands();

	if (prepare_revision_walk(&revs))
		die(_("revision walk setup failed"));
	mark_edges_uninteresting(&revs, show_edge);

	if (!fn_show_object)
		fn_show_object = show_object;
	traverse_commit_list_filtered(&filter_options, &revs,
				      show_commit, fn_show_object, NULL,
				      NULL);

	if (unpack_unreachable_expiration) {
		revs.ignore_missing_links = 1;
		if (add_unseen_recent_objects_to_traversal(&revs,
				unpack_unreachable_expiration))
			die(_("unable to add recent objects"));
		if (prepare_revision_walk(&revs))
			die(_("revision walk setup failed"));
		traverse_commit_list(&revs, record_recent_commit,
				     record_recent_object, NULL);
	}

	if (keep_unreachable)
		add_objects_in_unpacked_packs(&revs);
	if (pack_loose_unreachable)
		add_unreachable_loose_objects();
	if (unpack_unreachable)
		loosen_unused_packed_objects(&revs);

	oid_array_clear(&recent_objects);
}

static void add_extra_kept_packs(const struct string_list *names)
{
	struct packed_git *p;

	if (!names->nr)
		return;

	for (p = get_all_packs(the_repository); p; p = p->next) {
		const char *name = basename(p->pack_name);
		int i;

		if (!p->pack_local)
			continue;

		for (i = 0; i < names->nr; i++)
			if (!fspathcmp(name, names->items[i].string))
				break;

		if (i < names->nr) {
			p->pack_keep_in_core = 1;
			ignore_packed_keep_in_core = 1;
			continue;
		}
	}
}

static int option_parse_index_version(const struct option *opt,
				      const char *arg, int unset)
{
	char *c;
	const char *val = arg;
	pack_idx_opts.version = strtoul(val, &c, 10);
	if (pack_idx_opts.version > 2)
		die(_("unsupported index version %s"), val);
	if (*c == ',' && c[1])
		pack_idx_opts.off32_limit = strtoul(c+1, &c, 0);
	if (*c || pack_idx_opts.off32_limit & 0x80000000)
		die(_("bad index version '%s'"), val);
	return 0;
}

static int option_parse_unpack_unreachable(const struct option *opt,
					   const char *arg, int unset)
{
	if (unset) {
		unpack_unreachable = 0;
		unpack_unreachable_expiration = 0;
	}
	else {
		unpack_unreachable = 1;
		if (arg)
			unpack_unreachable_expiration = approxidate(arg);
	}
	return 0;
}

int cmd_pack_objects(int argc, const char **argv, const char *prefix)
{
	int use_internal_rev_list = 0;
	int shallow = 0;
	int all_progress_implied = 0;
	struct argv_array rp = ARGV_ARRAY_INIT;
	int rev_list_unpacked = 0, rev_list_all = 0, rev_list_reflog = 0;
	int rev_list_index = 0;
	struct string_list keep_pack_list = STRING_LIST_INIT_NODUP;
	struct option pack_objects_options[] = {
		OPT_SET_INT('q', "quiet", &progress,
			    N_("do not show progress meter"), 0),
		OPT_SET_INT(0, "progress", &progress,
			    N_("show progress meter"), 1),
		OPT_SET_INT(0, "all-progress", &progress,
			    N_("show progress meter during object writing phase"), 2),
		OPT_BOOL(0, "all-progress-implied",
			 &all_progress_implied,
			 N_("similar to --all-progress when progress meter is shown")),
		{ OPTION_CALLBACK, 0, "index-version", NULL, N_("<version>[,<offset>]"),
		  N_("write the pack index file in the specified idx format version"),
		  0, option_parse_index_version },
		OPT_MAGNITUDE(0, "max-pack-size", &pack_size_limit,
			      N_("maximum size of each output pack file")),
		OPT_BOOL(0, "local", &local,
			 N_("ignore borrowed objects from alternate object store")),
		OPT_BOOL(0, "incremental", &incremental,
			 N_("ignore packed objects")),
		OPT_INTEGER(0, "window", &window,
			    N_("limit pack window by objects")),
		OPT_MAGNITUDE(0, "window-memory", &window_memory_limit,
			      N_("limit pack window by memory in addition to object limit")),
		OPT_INTEGER(0, "depth", &depth,
			    N_("maximum length of delta chain allowed in the resulting pack")),
		OPT_BOOL(0, "reuse-delta", &reuse_delta,
			 N_("reuse existing deltas")),
		OPT_BOOL(0, "reuse-object", &reuse_object,
			 N_("reuse existing objects")),
		OPT_BOOL(0, "delta-base-offset", &allow_ofs_delta,
			 N_("use OFS_DELTA objects")),
		OPT_INTEGER(0, "threads", &delta_search_threads,
			    N_("use threads when searching for best delta matches")),
		OPT_BOOL(0, "non-empty", &non_empty,
			 N_("do not create an empty pack output")),
		OPT_BOOL(0, "revs", &use_internal_rev_list,
			 N_("read revision arguments from standard input")),
		OPT_SET_INT_F(0, "unpacked", &rev_list_unpacked,
			      N_("limit the objects to those that are not yet packed"),
			      1, PARSE_OPT_NONEG),
		OPT_SET_INT_F(0, "all", &rev_list_all,
			      N_("include objects reachable from any reference"),
			      1, PARSE_OPT_NONEG),
		OPT_SET_INT_F(0, "reflog", &rev_list_reflog,
			      N_("include objects referred by reflog entries"),
			      1, PARSE_OPT_NONEG),
		OPT_SET_INT_F(0, "indexed-objects", &rev_list_index,
			      N_("include objects referred to by the index"),
			      1, PARSE_OPT_NONEG),
		OPT_BOOL(0, "stdout", &pack_to_stdout,
			 N_("output pack to stdout")),
		OPT_BOOL(0, "include-tag", &include_tag,
			 N_("include tag objects that refer to objects to be packed")),
		OPT_BOOL(0, "keep-unreachable", &keep_unreachable,
			 N_("keep unreachable objects")),
		OPT_BOOL(0, "pack-loose-unreachable", &pack_loose_unreachable,
			 N_("pack loose unreachable objects")),
		{ OPTION_CALLBACK, 0, "unpack-unreachable", NULL, N_("time"),
		  N_("unpack unreachable objects newer than <time>"),
		  PARSE_OPT_OPTARG, option_parse_unpack_unreachable },
		OPT_BOOL(0, "thin", &thin,
			 N_("create thin packs")),
		OPT_BOOL(0, "shallow", &shallow,
			 N_("create packs suitable for shallow fetches")),
		OPT_BOOL(0, "honor-pack-keep", &ignore_packed_keep_on_disk,
			 N_("ignore packs that have companion .keep file")),
		OPT_STRING_LIST(0, "keep-pack", &keep_pack_list, N_("name"),
				N_("ignore this pack")),
		OPT_INTEGER(0, "compression", &pack_compression_level,
			    N_("pack compression level")),
		OPT_SET_INT(0, "keep-true-parents", &grafts_replace_parents,
			    N_("do not hide commits by grafts"), 0),
		OPT_BOOL(0, "use-bitmap-index", &use_bitmap_index,
			 N_("use a bitmap index if available to speed up counting objects")),
		OPT_BOOL(0, "write-bitmap-index", &write_bitmap_index,
			 N_("write a bitmap index together with the pack index")),
		OPT_PARSE_LIST_OBJECTS_FILTER(&filter_options),
		{ OPTION_CALLBACK, 0, "missing", NULL, N_("action"),
		  N_("handling for missing objects"), PARSE_OPT_NONEG,
		  option_parse_missing_action },
		OPT_BOOL(0, "exclude-promisor-objects", &exclude_promisor_objects,
			 N_("do not pack objects in promisor packfiles")),
		OPT_BOOL(0, "delta-islands", &use_delta_islands,
			 N_("respect islands during delta compression")),
		OPT_END(),
	};

	if (DFS_NUM_STATES > (1 << OE_DFS_STATE_BITS))
		BUG("too many dfs states, increase OE_DFS_STATE_BITS");

	read_replace_refs = 0;

	reset_pack_idx_option(&pack_idx_opts);
	git_config(git_pack_config, NULL);

	progress = isatty(2);
	argc = parse_options(argc, argv, prefix, pack_objects_options,
			     pack_usage, 0);

	if (argc) {
		base_name = argv[0];
		argc--;
	}
	if (pack_to_stdout != !base_name || argc)
		usage_with_options(pack_usage, pack_objects_options);

	if (depth >= (1 << OE_DEPTH_BITS)) {
		warning(_("delta chain depth %d is too deep, forcing %d"),
			depth, (1 << OE_DEPTH_BITS) - 1);
		depth = (1 << OE_DEPTH_BITS) - 1;
	}
	if (cache_max_small_delta_size >= (1U << OE_Z_DELTA_BITS)) {
		warning(_("pack.deltaCacheLimit is too high, forcing %d"),
			(1U << OE_Z_DELTA_BITS) - 1);
		cache_max_small_delta_size = (1U << OE_Z_DELTA_BITS) - 1;
	}

	argv_array_push(&rp, "pack-objects");
	if (thin) {
		use_internal_rev_list = 1;
		argv_array_push(&rp, shallow
				? "--objects-edge-aggressive"
				: "--objects-edge");
	} else
		argv_array_push(&rp, "--objects");

	if (rev_list_all) {
		use_internal_rev_list = 1;
		argv_array_push(&rp, "--all");
	}
	if (rev_list_reflog) {
		use_internal_rev_list = 1;
		argv_array_push(&rp, "--reflog");
	}
	if (rev_list_index) {
		use_internal_rev_list = 1;
		argv_array_push(&rp, "--indexed-objects");
	}
	if (rev_list_unpacked) {
		use_internal_rev_list = 1;
		argv_array_push(&rp, "--unpacked");
	}

	if (exclude_promisor_objects) {
		use_internal_rev_list = 1;
		fetch_if_missing = 0;
		argv_array_push(&rp, "--exclude-promisor-objects");
	}
	if (unpack_unreachable || keep_unreachable || pack_loose_unreachable)
		use_internal_rev_list = 1;

	if (!reuse_object)
		reuse_delta = 0;
	if (pack_compression_level == -1)
		pack_compression_level = Z_DEFAULT_COMPRESSION;
	else if (pack_compression_level < 0 || pack_compression_level > Z_BEST_COMPRESSION)
		die(_("bad pack compression level %d"), pack_compression_level);

	if (!delta_search_threads)	/* --threads=0 means autodetect */
		delta_search_threads = online_cpus();

#ifdef NO_PTHREADS
	if (delta_search_threads != 1)
		warning(_("no threads support, ignoring --threads"));
#endif
	if (!pack_to_stdout && !pack_size_limit)
		pack_size_limit = pack_size_limit_cfg;
	if (pack_to_stdout && pack_size_limit)
		die(_("--max-pack-size cannot be used to build a pack for transfer"));
	if (pack_size_limit && pack_size_limit < 1024*1024) {
		warning(_("minimum pack size limit is 1 MiB"));
		pack_size_limit = 1024*1024;
	}

	if (!pack_to_stdout && thin)
		die(_("--thin cannot be used to build an indexable pack"));

	if (keep_unreachable && unpack_unreachable)
		die(_("--keep-unreachable and --unpack-unreachable are incompatible"));
	if (!rev_list_all || !rev_list_reflog || !rev_list_index)
		unpack_unreachable_expiration = 0;

	if (filter_options.choice) {
		if (!pack_to_stdout)
			die(_("cannot use --filter without --stdout"));
		use_bitmap_index = 0;
	}

	/*
	 * "soft" reasons not to use bitmaps - for on-disk repack by default we want
	 *
	 * - to produce good pack (with bitmap index not-yet-packed objects are
	 *   packed in suboptimal order).
	 *
	 * - to use more robust pack-generation codepath (avoiding possible
	 *   bugs in bitmap code and possible bitmap index corruption).
	 */
	if (!pack_to_stdout)
		use_bitmap_index_default = 0;

	if (use_bitmap_index < 0)
		use_bitmap_index = use_bitmap_index_default;

	/* "hard" reasons not to use bitmaps; these just won't work at all */
	if (!use_internal_rev_list || (!pack_to_stdout && write_bitmap_index) || is_repository_shallow(the_repository))
		use_bitmap_index = 0;

	if (pack_to_stdout || !rev_list_all)
		write_bitmap_index = 0;

	if (use_delta_islands)
		argv_array_push(&rp, "--topo-order");

	if (progress && all_progress_implied)
		progress = 2;

	add_extra_kept_packs(&keep_pack_list);
	if (ignore_packed_keep_on_disk) {
		struct packed_git *p;
		for (p = get_all_packs(the_repository); p; p = p->next)
			if (p->pack_local && p->pack_keep)
				break;
		if (!p) /* no keep-able packs found */
			ignore_packed_keep_on_disk = 0;
	}
	if (local) {
		/*
		 * unlike ignore_packed_keep_on_disk above, we do not
		 * want to unset "local" based on looking at packs, as
		 * it also covers non-local objects
		 */
		struct packed_git *p;
		for (p = get_all_packs(the_repository); p; p = p->next) {
			if (!p->pack_local) {
				have_non_local_packs = 1;
				break;
			}
		}
	}

	prepare_packing_data(&to_pack);

	if (progress)
		progress_state = start_progress(_("Enumerating objects"), 0);
	if (!use_internal_rev_list)
		read_object_list_from_stdin();
	else {
		get_object_list(rp.argc, rp.argv);
		argv_array_clear(&rp);
	}
	cleanup_preferred_base();
	if (include_tag && nr_result)
		for_each_ref(add_ref_tag, NULL);
	stop_progress(&progress_state);

	if (non_empty && !nr_result)
		return 0;
	if (nr_result)
		prepare_pack(window, depth);
	write_pack_file();
	if (progress)
		fprintf_ln(stderr,
			   _("Total %"PRIu32" (delta %"PRIu32"),"
			     " reused %"PRIu32" (delta %"PRIu32")"),
			   written, written_delta, reused, reused_delta);
	return 0;
}<|MERGE_RESOLUTION|>--- conflicted
+++ resolved
@@ -62,11 +62,8 @@
 
 static struct pack_idx_entry **written_list;
 static uint32_t nr_result, nr_written, nr_seen;
-<<<<<<< HEAD
 static struct bitmap_index *bitmap_git;
-=======
 static uint32_t write_layer;
->>>>>>> fe0ac2fb
 
 static int non_empty;
 static int reuse_delta = 1, reuse_object = 1;
@@ -1559,15 +1556,11 @@
 			break;
 		}
 
-<<<<<<< HEAD
 		if (base_ref && (
 		    (base_entry = packlist_find(&to_pack, base_ref, NULL)) ||
 		    (thin &&
-		     bitmap_has_sha1_in_uninteresting(bitmap_git, base_ref)))) {
-=======
-		if (base_ref && (base_entry = packlist_find(&to_pack, base_ref, NULL)) &&
+		     bitmap_has_sha1_in_uninteresting(bitmap_git, base_ref))) &&
 		    in_same_island(&entry->idx.oid, &base_entry->idx.oid)) {
->>>>>>> fe0ac2fb
 			/*
 			 * If base_ref was set above that means we wish to
 			 * reuse delta data, and either we found that object in
