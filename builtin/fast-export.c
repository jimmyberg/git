/*
 * "git fast-export" builtin command
 *
 * Copyright (C) 2007 Johannes E. Schindelin
 */
#include "builtin.h"
#include "cache.h"
#include "config.h"
#include "refs.h"
<<<<<<< HEAD
#include "refspec.h"
=======
#include "object-store.h"
>>>>>>> b9dbddf6
#include "commit.h"
#include "object.h"
#include "tag.h"
#include "diff.h"
#include "diffcore.h"
#include "log-tree.h"
#include "revision.h"
#include "decorate.h"
#include "string-list.h"
#include "utf8.h"
#include "parse-options.h"
#include "quote.h"
#include "remote.h"
#include "blob.h"
#include "commit-slab.h"

static const char *fast_export_usage[] = {
	N_("git fast-export [rev-list-opts]"),
	NULL
};

static int progress;
static enum { ABORT, VERBATIM, WARN, WARN_STRIP, STRIP } signed_tag_mode = ABORT;
static enum { ERROR, DROP, REWRITE } tag_of_filtered_mode = ERROR;
static int fake_missing_tagger;
static int use_done_feature;
static int no_data;
static int full_tree;
static struct string_list extra_refs = STRING_LIST_INIT_NODUP;
static struct refspec refspecs = REFSPEC_INIT_FETCH;
static int anonymize;
static struct revision_sources revision_sources;

static int parse_opt_signed_tag_mode(const struct option *opt,
				     const char *arg, int unset)
{
	if (unset || !strcmp(arg, "abort"))
		signed_tag_mode = ABORT;
	else if (!strcmp(arg, "verbatim") || !strcmp(arg, "ignore"))
		signed_tag_mode = VERBATIM;
	else if (!strcmp(arg, "warn"))
		signed_tag_mode = WARN;
	else if (!strcmp(arg, "warn-strip"))
		signed_tag_mode = WARN_STRIP;
	else if (!strcmp(arg, "strip"))
		signed_tag_mode = STRIP;
	else
		return error("Unknown signed-tags mode: %s", arg);
	return 0;
}

static int parse_opt_tag_of_filtered_mode(const struct option *opt,
					  const char *arg, int unset)
{
	if (unset || !strcmp(arg, "abort"))
		tag_of_filtered_mode = ERROR;
	else if (!strcmp(arg, "drop"))
		tag_of_filtered_mode = DROP;
	else if (!strcmp(arg, "rewrite"))
		tag_of_filtered_mode = REWRITE;
	else
		return error("Unknown tag-of-filtered mode: %s", arg);
	return 0;
}

static struct decoration idnums;
static uint32_t last_idnum;

static int has_unshown_parent(struct commit *commit)
{
	struct commit_list *parent;

	for (parent = commit->parents; parent; parent = parent->next)
		if (!(parent->item->object.flags & SHOWN) &&
		    !(parent->item->object.flags & UNINTERESTING))
			return 1;
	return 0;
}

struct anonymized_entry {
	struct hashmap_entry hash;
	const char *orig;
	size_t orig_len;
	const char *anon;
	size_t anon_len;
};

static int anonymized_entry_cmp(const void *unused_cmp_data,
				const void *va, const void *vb,
				const void *unused_keydata)
{
	const struct anonymized_entry *a = va, *b = vb;
	return a->orig_len != b->orig_len ||
		memcmp(a->orig, b->orig, a->orig_len);
}

/*
 * Basically keep a cache of X->Y so that we can repeatedly replace
 * the same anonymized string with another. The actual generation
 * is farmed out to the generate function.
 */
static const void *anonymize_mem(struct hashmap *map,
				 void *(*generate)(const void *, size_t *),
				 const void *orig, size_t *len)
{
	struct anonymized_entry key, *ret;

	if (!map->cmpfn)
		hashmap_init(map, anonymized_entry_cmp, NULL, 0);

	hashmap_entry_init(&key, memhash(orig, *len));
	key.orig = orig;
	key.orig_len = *len;
	ret = hashmap_get(map, &key, NULL);

	if (!ret) {
		ret = xmalloc(sizeof(*ret));
		hashmap_entry_init(&ret->hash, key.hash.hash);
		ret->orig = xstrdup(orig);
		ret->orig_len = *len;
		ret->anon = generate(orig, len);
		ret->anon_len = *len;
		hashmap_put(map, ret);
	}

	*len = ret->anon_len;
	return ret->anon;
}

/*
 * We anonymize each component of a path individually,
 * so that paths a/b and a/c will share a common root.
 * The paths are cached via anonymize_mem so that repeated
 * lookups for "a" will yield the same value.
 */
static void anonymize_path(struct strbuf *out, const char *path,
			   struct hashmap *map,
			   void *(*generate)(const void *, size_t *))
{
	while (*path) {
		const char *end_of_component = strchrnul(path, '/');
		size_t len = end_of_component - path;
		const char *c = anonymize_mem(map, generate, path, &len);
		strbuf_add(out, c, len);
		path = end_of_component;
		if (*path)
			strbuf_addch(out, *path++);
	}
}

static inline void *mark_to_ptr(uint32_t mark)
{
	return (void *)(uintptr_t)mark;
}

static inline uint32_t ptr_to_mark(void * mark)
{
	return (uint32_t)(uintptr_t)mark;
}

static inline void mark_object(struct object *object, uint32_t mark)
{
	add_decoration(&idnums, object, mark_to_ptr(mark));
}

static inline void mark_next_object(struct object *object)
{
	mark_object(object, ++last_idnum);
}

static int get_object_mark(struct object *object)
{
	void *decoration = lookup_decoration(&idnums, object);
	if (!decoration)
		return 0;
	return ptr_to_mark(decoration);
}

static void show_progress(void)
{
	static int counter = 0;
	if (!progress)
		return;
	if ((++counter % progress) == 0)
		printf("progress %d objects\n", counter);
}

/*
 * Ideally we would want some transformation of the blob data here
 * that is unreversible, but would still be the same size and have
 * the same data relationship to other blobs (so that we get the same
 * delta and packing behavior as the original). But the first and last
 * requirements there are probably mutually exclusive, so let's take
 * the easy way out for now, and just generate arbitrary content.
 *
 * There's no need to cache this result with anonymize_mem, since
 * we already handle blob content caching with marks.
 */
static char *anonymize_blob(unsigned long *size)
{
	static int counter;
	struct strbuf out = STRBUF_INIT;
	strbuf_addf(&out, "anonymous blob %d", counter++);
	*size = out.len;
	return strbuf_detach(&out, NULL);
}

static void export_blob(const struct object_id *oid)
{
	unsigned long size;
	enum object_type type;
	char *buf;
	struct object *object;
	int eaten;

	if (no_data)
		return;

	if (is_null_oid(oid))
		return;

	object = lookup_object(oid->hash);
	if (object && object->flags & SHOWN)
		return;

	if (anonymize) {
		buf = anonymize_blob(&size);
		object = (struct object *)lookup_blob(oid);
		eaten = 0;
	} else {
		buf = read_object_file(oid, &type, &size);
		if (!buf)
			die ("Could not read blob %s", oid_to_hex(oid));
		if (check_object_signature(oid, buf, size, type_name(type)) < 0)
			die("sha1 mismatch in blob %s", oid_to_hex(oid));
		object = parse_object_buffer(oid, type, size, buf, &eaten);
	}

	if (!object)
		die("Could not read blob %s", oid_to_hex(oid));

	mark_next_object(object);

	printf("blob\nmark :%"PRIu32"\ndata %lu\n", last_idnum, size);
	if (size && fwrite(buf, size, 1, stdout) != 1)
		die_errno ("Could not write blob '%s'", oid_to_hex(oid));
	printf("\n");

	show_progress();

	object->flags |= SHOWN;
	if (!eaten)
		free(buf);
}

static int depth_first(const void *a_, const void *b_)
{
	const struct diff_filepair *a = *((const struct diff_filepair **)a_);
	const struct diff_filepair *b = *((const struct diff_filepair **)b_);
	const char *name_a, *name_b;
	int len_a, len_b, len;
	int cmp;

	name_a = a->one ? a->one->path : a->two->path;
	name_b = b->one ? b->one->path : b->two->path;

	len_a = strlen(name_a);
	len_b = strlen(name_b);
	len = (len_a < len_b) ? len_a : len_b;

	/* strcmp will sort 'd' before 'd/e', we want 'd/e' before 'd' */
	cmp = memcmp(name_a, name_b, len);
	if (cmp)
		return cmp;
	cmp = len_b - len_a;
	if (cmp)
		return cmp;
	/*
	 * Move 'R'ename entries last so that all references of the file
	 * appear in the output before it is renamed (e.g., when a file
	 * was copied and renamed in the same commit).
	 */
	return (a->status == 'R') - (b->status == 'R');
}

static void print_path_1(const char *path)
{
	int need_quote = quote_c_style(path, NULL, NULL, 0);
	if (need_quote)
		quote_c_style(path, NULL, stdout, 0);
	else if (strchr(path, ' '))
		printf("\"%s\"", path);
	else
		printf("%s", path);
}

static void *anonymize_path_component(const void *path, size_t *len)
{
	static int counter;
	struct strbuf out = STRBUF_INIT;
	strbuf_addf(&out, "path%d", counter++);
	return strbuf_detach(&out, len);
}

static void print_path(const char *path)
{
	if (!anonymize)
		print_path_1(path);
	else {
		static struct hashmap paths;
		static struct strbuf anon = STRBUF_INIT;

		anonymize_path(&anon, path, &paths, anonymize_path_component);
		print_path_1(anon.buf);
		strbuf_reset(&anon);
	}
}

static void *generate_fake_oid(const void *old, size_t *len)
{
	static uint32_t counter = 1; /* avoid null sha1 */
	unsigned char *out = xcalloc(GIT_SHA1_RAWSZ, 1);
	put_be32(out + GIT_SHA1_RAWSZ - 4, counter++);
	return out;
}

static const unsigned char *anonymize_sha1(const struct object_id *oid)
{
	static struct hashmap sha1s;
	size_t len = GIT_SHA1_RAWSZ;
	return anonymize_mem(&sha1s, generate_fake_oid, oid, &len);
}

static void show_filemodify(struct diff_queue_struct *q,
			    struct diff_options *options, void *data)
{
	int i;
	struct string_list *changed = data;

	/*
	 * Handle files below a directory first, in case they are all deleted
	 * and the directory changes to a file or symlink.
	 */
	QSORT(q->queue, q->nr, depth_first);

	for (i = 0; i < q->nr; i++) {
		struct diff_filespec *ospec = q->queue[i]->one;
		struct diff_filespec *spec = q->queue[i]->two;

		switch (q->queue[i]->status) {
		case DIFF_STATUS_DELETED:
			printf("D ");
			print_path(spec->path);
			string_list_insert(changed, spec->path);
			putchar('\n');
			break;

		case DIFF_STATUS_COPIED:
		case DIFF_STATUS_RENAMED:
			/*
			 * If a change in the file corresponding to ospec->path
			 * has been observed, we cannot trust its contents
			 * because the diff is calculated based on the prior
			 * contents, not the current contents.  So, declare a
			 * copy or rename only if there was no change observed.
			 */
			if (!string_list_has_string(changed, ospec->path)) {
				printf("%c ", q->queue[i]->status);
				print_path(ospec->path);
				putchar(' ');
				print_path(spec->path);
				string_list_insert(changed, spec->path);
				putchar('\n');

				if (!oidcmp(&ospec->oid, &spec->oid) &&
				    ospec->mode == spec->mode)
					break;
			}
			/* fallthrough */

		case DIFF_STATUS_TYPE_CHANGED:
		case DIFF_STATUS_MODIFIED:
		case DIFF_STATUS_ADDED:
			/*
			 * Links refer to objects in another repositories;
			 * output the SHA-1 verbatim.
			 */
			if (no_data || S_ISGITLINK(spec->mode))
				printf("M %06o %s ", spec->mode,
				       sha1_to_hex(anonymize ?
						   anonymize_sha1(&spec->oid) :
						   spec->oid.hash));
			else {
				struct object *object = lookup_object(spec->oid.hash);
				printf("M %06o :%d ", spec->mode,
				       get_object_mark(object));
			}
			print_path(spec->path);
			string_list_insert(changed, spec->path);
			putchar('\n');
			break;

		default:
			die("Unexpected comparison status '%c' for %s, %s",
				q->queue[i]->status,
				ospec->path ? ospec->path : "none",
				spec->path ? spec->path : "none");
		}
	}
}

static const char *find_encoding(const char *begin, const char *end)
{
	const char *needle = "\nencoding ";
	char *bol, *eol;

	bol = memmem(begin, end ? end - begin : strlen(begin),
		     needle, strlen(needle));
	if (!bol)
		return git_commit_encoding;
	bol += strlen(needle);
	eol = strchrnul(bol, '\n');
	*eol = '\0';
	return bol;
}

static void *anonymize_ref_component(const void *old, size_t *len)
{
	static int counter;
	struct strbuf out = STRBUF_INIT;
	strbuf_addf(&out, "ref%d", counter++);
	return strbuf_detach(&out, len);
}

static const char *anonymize_refname(const char *refname)
{
	/*
	 * If any of these prefixes is found, we will leave it intact
	 * so that tags remain tags and so forth.
	 */
	static const char *prefixes[] = {
		"refs/heads/",
		"refs/tags/",
		"refs/remotes/",
		"refs/"
	};
	static struct hashmap refs;
	static struct strbuf anon = STRBUF_INIT;
	int i;

	/*
	 * We also leave "master" as a special case, since it does not reveal
	 * anything interesting.
	 */
	if (!strcmp(refname, "refs/heads/master"))
		return refname;

	strbuf_reset(&anon);
	for (i = 0; i < ARRAY_SIZE(prefixes); i++) {
		if (skip_prefix(refname, prefixes[i], &refname)) {
			strbuf_addstr(&anon, prefixes[i]);
			break;
		}
	}

	anonymize_path(&anon, refname, &refs, anonymize_ref_component);
	return anon.buf;
}

/*
 * We do not even bother to cache commit messages, as they are unlikely
 * to be repeated verbatim, and it is not that interesting when they are.
 */
static char *anonymize_commit_message(const char *old)
{
	static int counter;
	return xstrfmt("subject %d\n\nbody\n", counter++);
}

static struct hashmap idents;
static void *anonymize_ident(const void *old, size_t *len)
{
	static int counter;
	struct strbuf out = STRBUF_INIT;
	strbuf_addf(&out, "User %d <user%d@example.com>", counter, counter);
	counter++;
	return strbuf_detach(&out, len);
}

/*
 * Our strategy here is to anonymize the names and email addresses,
 * but keep timestamps intact, as they influence things like traversal
 * order (and by themselves should not be too revealing).
 */
static void anonymize_ident_line(const char **beg, const char **end)
{
	static struct strbuf buffers[] = { STRBUF_INIT, STRBUF_INIT };
	static unsigned which_buffer;

	struct strbuf *out;
	struct ident_split split;
	const char *end_of_header;

	out = &buffers[which_buffer++];
	which_buffer %= ARRAY_SIZE(buffers);
	strbuf_reset(out);

	/* skip "committer", "author", "tagger", etc */
	end_of_header = strchr(*beg, ' ');
	if (!end_of_header)
		BUG("malformed line fed to anonymize_ident_line: %.*s",
		    (int)(*end - *beg), *beg);
	end_of_header++;
	strbuf_add(out, *beg, end_of_header - *beg);

	if (!split_ident_line(&split, end_of_header, *end - end_of_header) &&
	    split.date_begin) {
		const char *ident;
		size_t len;

		len = split.mail_end - split.name_begin;
		ident = anonymize_mem(&idents, anonymize_ident,
				      split.name_begin, &len);
		strbuf_add(out, ident, len);
		strbuf_addch(out, ' ');
		strbuf_add(out, split.date_begin, split.tz_end - split.date_begin);
	} else {
		strbuf_addstr(out, "Malformed Ident <malformed@example.com> 0 -0000");
	}

	*beg = out->buf;
	*end = out->buf + out->len;
}

static void handle_commit(struct commit *commit, struct rev_info *rev,
			  struct string_list *paths_of_changed_objects)
{
	int saved_output_format = rev->diffopt.output_format;
	const char *commit_buffer;
	const char *author, *author_end, *committer, *committer_end;
	const char *encoding, *message;
	char *reencoded = NULL;
	struct commit_list *p;
	const char *refname;
	int i;

	rev->diffopt.output_format = DIFF_FORMAT_CALLBACK;

	parse_commit_or_die(commit);
	commit_buffer = get_commit_buffer(commit, NULL);
	author = strstr(commit_buffer, "\nauthor ");
	if (!author)
		die ("Could not find author in commit %s",
		     oid_to_hex(&commit->object.oid));
	author++;
	author_end = strchrnul(author, '\n');
	committer = strstr(author_end, "\ncommitter ");
	if (!committer)
		die ("Could not find committer in commit %s",
		     oid_to_hex(&commit->object.oid));
	committer++;
	committer_end = strchrnul(committer, '\n');
	message = strstr(committer_end, "\n\n");
	encoding = find_encoding(committer_end, message);
	if (message)
		message += 2;

	if (commit->parents &&
	    get_object_mark(&commit->parents->item->object) != 0 &&
	    !full_tree) {
		parse_commit_or_die(commit->parents->item);
		diff_tree_oid(get_commit_tree_oid(commit->parents->item),
			      get_commit_tree_oid(commit), "", &rev->diffopt);
	}
	else
		diff_root_tree_oid(get_commit_tree_oid(commit),
				   "", &rev->diffopt);

	/* Export the referenced blobs, and remember the marks. */
	for (i = 0; i < diff_queued_diff.nr; i++)
		if (!S_ISGITLINK(diff_queued_diff.queue[i]->two->mode))
			export_blob(&diff_queued_diff.queue[i]->two->oid);

	refname = *revision_sources_at(&revision_sources, commit);
	if (anonymize) {
		refname = anonymize_refname(refname);
		anonymize_ident_line(&committer, &committer_end);
		anonymize_ident_line(&author, &author_end);
	}

	mark_next_object(&commit->object);
	if (anonymize)
		reencoded = anonymize_commit_message(message);
	else if (!is_encoding_utf8(encoding))
		reencoded = reencode_string(message, "UTF-8", encoding);
	if (!commit->parents)
		printf("reset %s\n", refname);
	printf("commit %s\nmark :%"PRIu32"\n%.*s\n%.*s\ndata %u\n%s",
	       refname, last_idnum,
	       (int)(author_end - author), author,
	       (int)(committer_end - committer), committer,
	       (unsigned)(reencoded
			  ? strlen(reencoded) : message
			  ? strlen(message) : 0),
	       reencoded ? reencoded : message ? message : "");
	free(reencoded);
	unuse_commit_buffer(commit, commit_buffer);

	for (i = 0, p = commit->parents; p; p = p->next) {
		int mark = get_object_mark(&p->item->object);
		if (!mark)
			continue;
		if (i == 0)
			printf("from :%d\n", mark);
		else
			printf("merge :%d\n", mark);
		i++;
	}

	if (full_tree)
		printf("deleteall\n");
	log_tree_diff_flush(rev);
	string_list_clear(paths_of_changed_objects, 0);
	rev->diffopt.output_format = saved_output_format;

	printf("\n");

	show_progress();
}

static void *anonymize_tag(const void *old, size_t *len)
{
	static int counter;
	struct strbuf out = STRBUF_INIT;
	strbuf_addf(&out, "tag message %d", counter++);
	return strbuf_detach(&out, len);
}

static void handle_tail(struct object_array *commits, struct rev_info *revs,
			struct string_list *paths_of_changed_objects)
{
	struct commit *commit;
	while (commits->nr) {
		commit = (struct commit *)object_array_pop(commits);
		if (has_unshown_parent(commit)) {
			/* Queue again, to be handled later */
			add_object_array(&commit->object, NULL, commits);
			return;
		}
		handle_commit(commit, revs, paths_of_changed_objects);
	}
}

static void handle_tag(const char *name, struct tag *tag)
{
	unsigned long size;
	enum object_type type;
	char *buf;
	const char *tagger, *tagger_end, *message;
	size_t message_size = 0;
	struct object *tagged;
	int tagged_mark;
	struct commit *p;

	/* Trees have no identifier in fast-export output, thus we have no way
	 * to output tags of trees, tags of tags of trees, etc.  Simply omit
	 * such tags.
	 */
	tagged = tag->tagged;
	while (tagged->type == OBJ_TAG) {
		tagged = ((struct tag *)tagged)->tagged;
	}
	if (tagged->type == OBJ_TREE) {
		warning("Omitting tag %s,\nsince tags of trees (or tags of tags of trees, etc.) are not supported.",
			oid_to_hex(&tag->object.oid));
		return;
	}

	buf = read_object_file(&tag->object.oid, &type, &size);
	if (!buf)
		die ("Could not read tag %s", oid_to_hex(&tag->object.oid));
	message = memmem(buf, size, "\n\n", 2);
	if (message) {
		message += 2;
		message_size = strlen(message);
	}
	tagger = memmem(buf, message ? message - buf : size, "\ntagger ", 8);
	if (!tagger) {
		if (fake_missing_tagger)
			tagger = "tagger Unspecified Tagger "
				"<unspecified-tagger> 0 +0000";
		else
			tagger = "";
		tagger_end = tagger + strlen(tagger);
	} else {
		tagger++;
		tagger_end = strchrnul(tagger, '\n');
		if (anonymize)
			anonymize_ident_line(&tagger, &tagger_end);
	}

	if (anonymize) {
		name = anonymize_refname(name);
		if (message) {
			static struct hashmap tags;
			message = anonymize_mem(&tags, anonymize_tag,
						message, &message_size);
		}
	}

	/* handle signed tags */
	if (message) {
		const char *signature = strstr(message,
					       "\n-----BEGIN PGP SIGNATURE-----\n");
		if (signature)
			switch(signed_tag_mode) {
			case ABORT:
				die ("Encountered signed tag %s; use "
				     "--signed-tags=<mode> to handle it.",
				     oid_to_hex(&tag->object.oid));
			case WARN:
				warning ("Exporting signed tag %s",
					 oid_to_hex(&tag->object.oid));
				/* fallthru */
			case VERBATIM:
				break;
			case WARN_STRIP:
				warning ("Stripping signature from tag %s",
					 oid_to_hex(&tag->object.oid));
				/* fallthru */
			case STRIP:
				message_size = signature + 1 - message;
				break;
			}
	}

	/* handle tag->tagged having been filtered out due to paths specified */
	tagged = tag->tagged;
	tagged_mark = get_object_mark(tagged);
	if (!tagged_mark) {
		switch(tag_of_filtered_mode) {
		case ABORT:
			die ("Tag %s tags unexported object; use "
			     "--tag-of-filtered-object=<mode> to handle it.",
			     oid_to_hex(&tag->object.oid));
		case DROP:
			/* Ignore this tag altogether */
			free(buf);
			return;
		case REWRITE:
			if (tagged->type != OBJ_COMMIT) {
				die ("Tag %s tags unexported %s!",
				     oid_to_hex(&tag->object.oid),
				     type_name(tagged->type));
			}
			p = (struct commit *)tagged;
			for (;;) {
				if (p->parents && p->parents->next)
					break;
				if (p->object.flags & UNINTERESTING)
					break;
				if (!(p->object.flags & TREESAME))
					break;
				if (!p->parents)
					die ("Can't find replacement commit for tag %s\n",
					     oid_to_hex(&tag->object.oid));
				p = p->parents->item;
			}
			tagged_mark = get_object_mark(&p->object);
		}
	}

	if (starts_with(name, "refs/tags/"))
		name += 10;
	printf("tag %s\nfrom :%d\n%.*s%sdata %d\n%.*s\n",
	       name, tagged_mark,
	       (int)(tagger_end - tagger), tagger,
	       tagger == tagger_end ? "" : "\n",
	       (int)message_size, (int)message_size, message ? message : "");
	free(buf);
}

static struct commit *get_commit(struct rev_cmdline_entry *e, char *full_name)
{
	switch (e->item->type) {
	case OBJ_COMMIT:
		return (struct commit *)e->item;
	case OBJ_TAG: {
		struct tag *tag = (struct tag *)e->item;

		/* handle nested tags */
		while (tag && tag->object.type == OBJ_TAG) {
			parse_object(&tag->object.oid);
			string_list_append(&extra_refs, full_name)->util = tag;
			tag = (struct tag *)tag->tagged;
		}
		if (!tag)
			die("Tag %s points nowhere?", e->name);
		return (struct commit *)tag;
		break;
	}
	default:
		return NULL;
	}
}

static void get_tags_and_duplicates(struct rev_cmdline_info *info)
{
	int i;

	for (i = 0; i < info->nr; i++) {
		struct rev_cmdline_entry *e = info->rev + i;
		struct object_id oid;
		struct commit *commit;
		char *full_name;

		if (e->flags & UNINTERESTING)
			continue;

		if (dwim_ref(e->name, strlen(e->name), &oid, &full_name) != 1)
			continue;

		if (refspecs.nr) {
			char *private;
			private = apply_refspecs(&refspecs, full_name);
			if (private) {
				free(full_name);
				full_name = private;
			}
		}

		commit = get_commit(e, full_name);
		if (!commit) {
			warning("%s: Unexpected object of type %s, skipping.",
				e->name,
				type_name(e->item->type));
			continue;
		}

		switch(commit->object.type) {
		case OBJ_COMMIT:
			break;
		case OBJ_BLOB:
			export_blob(&commit->object.oid);
			continue;
		default: /* OBJ_TAG (nested tags) is already handled */
			warning("Tag points to object of unexpected type %s, skipping.",
				type_name(commit->object.type));
			continue;
		}

		/*
		 * This ref will not be updated through a commit, lets make
		 * sure it gets properly updated eventually.
		 */
		if (*revision_sources_at(&revision_sources, commit) ||
		    commit->object.flags & SHOWN)
			string_list_append(&extra_refs, full_name)->util = commit;
		if (!*revision_sources_at(&revision_sources, commit))
			*revision_sources_at(&revision_sources, commit) = full_name;
	}
}

static void handle_tags_and_duplicates(void)
{
	struct commit *commit;
	int i;

	for (i = extra_refs.nr - 1; i >= 0; i--) {
		const char *name = extra_refs.items[i].string;
		struct object *object = extra_refs.items[i].util;
		switch (object->type) {
		case OBJ_TAG:
			handle_tag(name, (struct tag *)object);
			break;
		case OBJ_COMMIT:
			if (anonymize)
				name = anonymize_refname(name);
			/* create refs pointing to already seen commits */
			commit = (struct commit *)object;
			printf("reset %s\nfrom :%d\n\n", name,
			       get_object_mark(&commit->object));
			show_progress();
			break;
		}
	}
}

static void export_marks(char *file)
{
	unsigned int i;
	uint32_t mark;
	struct decoration_entry *deco = idnums.entries;
	FILE *f;
	int e = 0;

	f = fopen_for_writing(file);
	if (!f)
		die_errno("Unable to open marks file %s for writing.", file);

	for (i = 0; i < idnums.size; i++) {
		if (deco->base && deco->base->type == 1) {
			mark = ptr_to_mark(deco->decoration);
			if (fprintf(f, ":%"PRIu32" %s\n", mark,
				oid_to_hex(&deco->base->oid)) < 0) {
			    e = 1;
			    break;
			}
		}
		deco++;
	}

	e |= ferror(f);
	e |= fclose(f);
	if (e)
		error("Unable to write marks file %s.", file);
}

static void import_marks(char *input_file)
{
	char line[512];
	FILE *f = xfopen(input_file, "r");

	while (fgets(line, sizeof(line), f)) {
		uint32_t mark;
		char *line_end, *mark_end;
		struct object_id oid;
		struct object *object;
		struct commit *commit;
		enum object_type type;

		line_end = strchr(line, '\n');
		if (line[0] != ':' || !line_end)
			die("corrupt mark line: %s", line);
		*line_end = '\0';

		mark = strtoumax(line + 1, &mark_end, 10);
		if (!mark || mark_end == line + 1
			|| *mark_end != ' ' || get_oid_hex(mark_end + 1, &oid))
			die("corrupt mark line: %s", line);

		if (last_idnum < mark)
			last_idnum = mark;

		type = oid_object_info(the_repository, &oid, NULL);
		if (type < 0)
			die("object not found: %s", oid_to_hex(&oid));

		if (type != OBJ_COMMIT)
			/* only commits */
			continue;

		commit = lookup_commit(&oid);
		if (!commit)
			die("not a commit? can't happen: %s", oid_to_hex(&oid));

		object = &commit->object;

		if (object->flags & SHOWN)
			error("Object %s already has a mark", oid_to_hex(&oid));

		mark_object(object, mark);

		object->flags |= SHOWN;
	}
	fclose(f);
}

static void handle_deletes(void)
{
	int i;
	for (i = 0; i < refspecs.nr; i++) {
		struct refspec_item *refspec = &refspecs.items[i];
		if (*refspec->src)
			continue;

		printf("reset %s\nfrom %s\n\n",
				refspec->dst, sha1_to_hex(null_sha1));
	}
}

int cmd_fast_export(int argc, const char **argv, const char *prefix)
{
	struct rev_info revs;
	struct object_array commits = OBJECT_ARRAY_INIT;
	struct commit *commit;
	char *export_filename = NULL, *import_filename = NULL;
	uint32_t lastimportid;
	struct string_list refspecs_list = STRING_LIST_INIT_NODUP;
	struct string_list paths_of_changed_objects = STRING_LIST_INIT_DUP;
	struct option options[] = {
		OPT_INTEGER(0, "progress", &progress,
			    N_("show progress after <n> objects")),
		OPT_CALLBACK(0, "signed-tags", &signed_tag_mode, N_("mode"),
			     N_("select handling of signed tags"),
			     parse_opt_signed_tag_mode),
		OPT_CALLBACK(0, "tag-of-filtered-object", &tag_of_filtered_mode, N_("mode"),
			     N_("select handling of tags that tag filtered objects"),
			     parse_opt_tag_of_filtered_mode),
		OPT_STRING(0, "export-marks", &export_filename, N_("file"),
			     N_("Dump marks to this file")),
		OPT_STRING(0, "import-marks", &import_filename, N_("file"),
			     N_("Import marks from this file")),
		OPT_BOOL(0, "fake-missing-tagger", &fake_missing_tagger,
			 N_("Fake a tagger when tags lack one")),
		OPT_BOOL(0, "full-tree", &full_tree,
			 N_("Output full tree for each commit")),
		OPT_BOOL(0, "use-done-feature", &use_done_feature,
			     N_("Use the done feature to terminate the stream")),
		OPT_BOOL(0, "no-data", &no_data, N_("Skip output of blob data")),
		OPT_STRING_LIST(0, "refspec", &refspecs_list, N_("refspec"),
			     N_("Apply refspec to exported refs")),
		OPT_BOOL(0, "anonymize", &anonymize, N_("anonymize output")),
		OPT_END()
	};

	if (argc == 1)
		usage_with_options (fast_export_usage, options);

	/* we handle encodings */
	git_config(git_default_config, NULL);

	init_revisions(&revs, prefix);
	init_revision_sources(&revision_sources);
	revs.topo_order = 1;
	revs.sources = &revision_sources;
	revs.rewrite_parents = 1;
	argc = parse_options(argc, argv, prefix, options, fast_export_usage,
			PARSE_OPT_KEEP_ARGV0 | PARSE_OPT_KEEP_UNKNOWN);
	argc = setup_revisions(argc, argv, &revs, NULL);
	if (argc > 1)
		usage_with_options (fast_export_usage, options);

	if (refspecs_list.nr) {
		int i;

		for (i = 0; i < refspecs_list.nr; i++)
			refspec_append(&refspecs, refspecs_list.items[i].string);

		string_list_clear(&refspecs_list, 1);
	}

	if (use_done_feature)
		printf("feature done\n");

	if (import_filename)
		import_marks(import_filename);
	lastimportid = last_idnum;

	if (import_filename && revs.prune_data.nr)
		full_tree = 1;

	get_tags_and_duplicates(&revs.cmdline);

	if (prepare_revision_walk(&revs))
		die("revision walk setup failed");
	revs.diffopt.format_callback = show_filemodify;
	revs.diffopt.format_callback_data = &paths_of_changed_objects;
	revs.diffopt.flags.recursive = 1;
	while ((commit = get_revision(&revs))) {
		if (has_unshown_parent(commit)) {
			add_object_array(&commit->object, NULL, &commits);
		}
		else {
			handle_commit(commit, &revs, &paths_of_changed_objects);
			handle_tail(&commits, &revs, &paths_of_changed_objects);
		}
	}

	handle_tags_and_duplicates();
	handle_deletes();

	if (export_filename && lastimportid != last_idnum)
		export_marks(export_filename);

	if (use_done_feature)
		printf("done\n");

	refspec_clear(&refspecs);

	return 0;
}<|MERGE_RESOLUTION|>--- conflicted
+++ resolved
@@ -7,11 +7,8 @@
 #include "cache.h"
 #include "config.h"
 #include "refs.h"
-<<<<<<< HEAD
 #include "refspec.h"
-=======
 #include "object-store.h"
->>>>>>> b9dbddf6
 #include "commit.h"
 #include "object.h"
 #include "tag.h"
