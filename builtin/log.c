/*
 * Builtin "git log" and related commands (show, whatchanged)
 *
 * (C) Copyright 2006 Linus Torvalds
 *		 2006 Junio Hamano
 */
#include "cache.h"
#include "config.h"
#include "refs.h"
#include "color.h"
#include "commit.h"
#include "diff.h"
#include "revision.h"
#include "log-tree.h"
#include "builtin.h"
#include "tag.h"
#include "reflog-walk.h"
#include "patch-ids.h"
#include "run-command.h"
#include "shortlog.h"
#include "remote.h"
#include "string-list.h"
#include "parse-options.h"
#include "line-log.h"
#include "branch.h"
#include "streaming.h"
#include "version.h"
#include "mailmap.h"
#include "gpg-interface.h"

/* Set a default date-time format for git log ("log.date" config variable) */
static const char *default_date_mode = NULL;

static int default_abbrev_commit;
static int default_show_root = 1;
static int default_follow;
static int default_show_signature;
static int decoration_style;
static int decoration_given;
static int use_mailmap_config;
static const char *fmt_patch_subject_prefix = "PATCH";
static const char *fmt_pretty;

static const char * const builtin_log_usage[] = {
	N_("git log [<options>] [<revision-range>] [[--] <path>...]"),
	N_("git show [<options>] <object>..."),
	NULL
};

struct line_opt_callback_data {
	struct rev_info *rev;
	const char *prefix;
	struct string_list args;
};

<<<<<<< HEAD
static int auto_decoration_style(void)
{
	return (isatty(1) || pager_in_use()) ? DECORATE_SHORT_REFS : 0;
}

static int parse_decoration_style(const char *var, const char *value)
=======
static int parse_decoration_style(const char *value)
>>>>>>> f094b89a
{
	switch (git_parse_maybe_bool(value)) {
	case 1:
		return DECORATE_SHORT_REFS;
	case 0:
		return 0;
	default:
		break;
	}
	if (!strcmp(value, "full"))
		return DECORATE_FULL_REFS;
	else if (!strcmp(value, "short"))
		return DECORATE_SHORT_REFS;
	else if (!strcmp(value, "auto"))
		return auto_decoration_style();
	return -1;
}

static int decorate_callback(const struct option *opt, const char *arg, int unset)
{
	if (unset)
		decoration_style = 0;
	else if (arg)
		decoration_style = parse_decoration_style(arg);
	else
		decoration_style = DECORATE_SHORT_REFS;

	if (decoration_style < 0)
		die(_("invalid --decorate option: %s"), arg);

	decoration_given = 1;

	return 0;
}

static int log_line_range_callback(const struct option *option, const char *arg, int unset)
{
	struct line_opt_callback_data *data = option->value;

	if (!arg)
		return -1;

	data->rev->line_level_traverse = 1;
	string_list_append(&data->args, arg);

	return 0;
}

static void init_log_defaults(void)
{
	init_grep_defaults();
	init_diff_ui_defaults();

	decoration_style = auto_decoration_style();
}

static void cmd_log_init_defaults(struct rev_info *rev)
{
	if (fmt_pretty)
		get_commit_format(fmt_pretty, rev);
	if (default_follow)
		DIFF_OPT_SET(&rev->diffopt, DEFAULT_FOLLOW_RENAMES);
	rev->verbose_header = 1;
	DIFF_OPT_SET(&rev->diffopt, RECURSIVE);
	rev->diffopt.stat_width = -1; /* use full terminal width */
	rev->diffopt.stat_graph_width = -1; /* respect statGraphWidth config */
	rev->abbrev_commit = default_abbrev_commit;
	rev->show_root_diff = default_show_root;
	rev->subject_prefix = fmt_patch_subject_prefix;
	rev->show_signature = default_show_signature;
	DIFF_OPT_SET(&rev->diffopt, ALLOW_TEXTCONV);

	if (default_date_mode)
		parse_date_format(default_date_mode, &rev->date_mode);
	rev->diffopt.touched_flags = 0;
}

static void cmd_log_init_finish(int argc, const char **argv, const char *prefix,
			 struct rev_info *rev, struct setup_revision_opt *opt)
{
	struct userformat_want w;
	int quiet = 0, source = 0, mailmap = 0;
	static struct line_opt_callback_data line_cb = {NULL, NULL, STRING_LIST_INIT_DUP};

	const struct option builtin_log_options[] = {
		OPT__QUIET(&quiet, N_("suppress diff output")),
		OPT_BOOL(0, "source", &source, N_("show source")),
		OPT_BOOL(0, "use-mailmap", &mailmap, N_("Use mail map file")),
		{ OPTION_CALLBACK, 0, "decorate", NULL, NULL, N_("decorate options"),
		  PARSE_OPT_OPTARG, decorate_callback},
		OPT_CALLBACK('L', NULL, &line_cb, "n,m:file",
			     N_("Process line range n,m in file, counting from 1"),
			     log_line_range_callback),
		OPT_END()
	};

	line_cb.rev = rev;
	line_cb.prefix = prefix;

	mailmap = use_mailmap_config;
	argc = parse_options(argc, argv, prefix,
			     builtin_log_options, builtin_log_usage,
			     PARSE_OPT_KEEP_ARGV0 | PARSE_OPT_KEEP_UNKNOWN |
			     PARSE_OPT_KEEP_DASHDASH);

	if (quiet)
		rev->diffopt.output_format |= DIFF_FORMAT_NO_OUTPUT;
	argc = setup_revisions(argc, argv, rev, opt);

	/* Any arguments at this point are not recognized */
	if (argc > 1)
		die(_("unrecognized argument: %s"), argv[1]);

	memset(&w, 0, sizeof(w));
	userformat_find_requirements(NULL, &w);

	if (!rev->show_notes_given && (!rev->pretty_given || w.notes))
		rev->show_notes = 1;
	if (rev->show_notes)
		init_display_notes(&rev->notes_opt);

	if (rev->diffopt.pickaxe || rev->diffopt.filter ||
	    DIFF_OPT_TST(&rev->diffopt, FOLLOW_RENAMES))
		rev->always_show_header = 0;

	if (source)
		rev->show_source = 1;

	if (mailmap) {
		rev->mailmap = xcalloc(1, sizeof(struct string_list));
		read_mailmap(rev->mailmap, NULL);
	}

	if (rev->pretty_given && rev->commit_format == CMIT_FMT_RAW) {
		/*
		 * "log --pretty=raw" is special; ignore UI oriented
		 * configuration variables such as decoration.
		 */
		if (!decoration_given)
			decoration_style = 0;
		if (!rev->abbrev_commit_given)
			rev->abbrev_commit = 0;
	}

	if (decoration_style) {
		rev->show_decorations = 1;
		load_ref_decorations(decoration_style);
	}

	if (rev->line_level_traverse)
		line_log_init(rev, line_cb.prefix, &line_cb.args);

	setup_pager();
}

static void cmd_log_init(int argc, const char **argv, const char *prefix,
			 struct rev_info *rev, struct setup_revision_opt *opt)
{
	cmd_log_init_defaults(rev);
	cmd_log_init_finish(argc, argv, prefix, rev, opt);
}

/*
 * This gives a rough estimate for how many commits we
 * will print out in the list.
 */
static int estimate_commit_count(struct rev_info *rev, struct commit_list *list)
{
	int n = 0;

	while (list) {
		struct commit *commit = list->item;
		unsigned int flags = commit->object.flags;
		list = list->next;
		if (!(flags & (TREESAME | UNINTERESTING)))
			n++;
	}
	return n;
}

static void show_early_header(struct rev_info *rev, const char *stage, int nr)
{
	if (rev->shown_one) {
		rev->shown_one = 0;
		if (rev->commit_format != CMIT_FMT_ONELINE)
			putchar(rev->diffopt.line_termination);
	}
	fprintf(rev->diffopt.file, _("Final output: %d %s\n"), nr, stage);
}

static struct itimerval early_output_timer;

static void log_show_early(struct rev_info *revs, struct commit_list *list)
{
	int i = revs->early_output, close_file = revs->diffopt.close_file;
	int show_header = 1;

	revs->diffopt.close_file = 0;
	sort_in_topological_order(&list, revs->sort_order);
	while (list && i) {
		struct commit *commit = list->item;
		switch (simplify_commit(revs, commit)) {
		case commit_show:
			if (show_header) {
				int n = estimate_commit_count(revs, list);
				show_early_header(revs, "incomplete", n);
				show_header = 0;
			}
			log_tree_commit(revs, commit);
			i--;
			break;
		case commit_ignore:
			break;
		case commit_error:
			if (close_file)
				fclose(revs->diffopt.file);
			return;
		}
		list = list->next;
	}

	/* Did we already get enough commits for the early output? */
	if (!i) {
		if (close_file)
			fclose(revs->diffopt.file);
		return;
	}

	/*
	 * ..if no, then repeat it twice a second until we
	 * do.
	 *
	 * NOTE! We don't use "it_interval", because if the
	 * reader isn't listening, we want our output to be
	 * throttled by the writing, and not have the timer
	 * trigger every second even if we're blocked on a
	 * reader!
	 */
	early_output_timer.it_value.tv_sec = 0;
	early_output_timer.it_value.tv_usec = 500000;
	setitimer(ITIMER_REAL, &early_output_timer, NULL);
}

static void early_output(int signal)
{
	show_early_output = log_show_early;
}

static void setup_early_output(struct rev_info *rev)
{
	struct sigaction sa;

	/*
	 * Set up the signal handler, minimally intrusively:
	 * we only set a single volatile integer word (not
	 * using sigatomic_t - trying to avoid unnecessary
	 * system dependencies and headers), and using
	 * SA_RESTART.
	 */
	memset(&sa, 0, sizeof(sa));
	sa.sa_handler = early_output;
	sigemptyset(&sa.sa_mask);
	sa.sa_flags = SA_RESTART;
	sigaction(SIGALRM, &sa, NULL);

	/*
	 * If we can get the whole output in less than a
	 * tenth of a second, don't even bother doing the
	 * early-output thing..
	 *
	 * This is a one-time-only trigger.
	 */
	early_output_timer.it_value.tv_sec = 0;
	early_output_timer.it_value.tv_usec = 100000;
	setitimer(ITIMER_REAL, &early_output_timer, NULL);
}

static void finish_early_output(struct rev_info *rev)
{
	int n = estimate_commit_count(rev, rev->commits);
	signal(SIGALRM, SIG_IGN);
	show_early_header(rev, "done", n);
}

static int cmd_log_walk(struct rev_info *rev)
{
	struct commit *commit;
	int saved_nrl = 0;
	int saved_dcctc = 0, close_file = rev->diffopt.close_file;

	if (rev->early_output)
		setup_early_output(rev);

	if (prepare_revision_walk(rev))
		die(_("revision walk setup failed"));

	if (rev->early_output)
		finish_early_output(rev);

	/*
	 * For --check and --exit-code, the exit code is based on CHECK_FAILED
	 * and HAS_CHANGES being accumulated in rev->diffopt, so be careful to
	 * retain that state information if replacing rev->diffopt in this loop
	 */
	rev->diffopt.close_file = 0;
	while ((commit = get_revision(rev)) != NULL) {
		if (!log_tree_commit(rev, commit) && rev->max_count >= 0)
			/*
			 * We decremented max_count in get_revision,
			 * but we didn't actually show the commit.
			 */
			rev->max_count++;
		if (!rev->reflog_info) {
			/*
			 * We may show a given commit multiple times when
			 * walking the reflogs.
			 */
			free_commit_buffer(commit);
			free_commit_list(commit->parents);
			commit->parents = NULL;
		}
		if (saved_nrl < rev->diffopt.needed_rename_limit)
			saved_nrl = rev->diffopt.needed_rename_limit;
		if (rev->diffopt.degraded_cc_to_c)
			saved_dcctc = 1;
	}
	rev->diffopt.degraded_cc_to_c = saved_dcctc;
	rev->diffopt.needed_rename_limit = saved_nrl;
	if (close_file)
		fclose(rev->diffopt.file);

	if (rev->diffopt.output_format & DIFF_FORMAT_CHECKDIFF &&
	    DIFF_OPT_TST(&rev->diffopt, CHECK_FAILED)) {
		return 02;
	}
	return diff_result_code(&rev->diffopt, 0);
}

static int git_log_config(const char *var, const char *value, void *cb)
{
	const char *slot_name;

	if (!strcmp(var, "format.pretty"))
		return git_config_string(&fmt_pretty, var, value);
	if (!strcmp(var, "format.subjectprefix"))
		return git_config_string(&fmt_patch_subject_prefix, var, value);
	if (!strcmp(var, "log.abbrevcommit")) {
		default_abbrev_commit = git_config_bool(var, value);
		return 0;
	}
	if (!strcmp(var, "log.date"))
		return git_config_string(&default_date_mode, var, value);
	if (!strcmp(var, "log.decorate")) {
		decoration_style = parse_decoration_style(value);
		if (decoration_style < 0)
			decoration_style = 0; /* maybe warn? */
		return 0;
	}
	if (!strcmp(var, "log.showroot")) {
		default_show_root = git_config_bool(var, value);
		return 0;
	}
	if (!strcmp(var, "log.follow")) {
		default_follow = git_config_bool(var, value);
		return 0;
	}
	if (skip_prefix(var, "color.decorate.", &slot_name))
		return parse_decorate_color_config(var, slot_name, value);
	if (!strcmp(var, "log.mailmap")) {
		use_mailmap_config = git_config_bool(var, value);
		return 0;
	}
	if (!strcmp(var, "log.showsignature")) {
		default_show_signature = git_config_bool(var, value);
		return 0;
	}

	if (grep_config(var, value, cb) < 0)
		return -1;
	if (git_gpg_config(var, value, cb) < 0)
		return -1;
	return git_diff_ui_config(var, value, cb);
}

int cmd_whatchanged(int argc, const char **argv, const char *prefix)
{
	struct rev_info rev;
	struct setup_revision_opt opt;

	init_log_defaults();
	git_config(git_log_config, NULL);

	init_revisions(&rev, prefix);
	rev.diff = 1;
	rev.simplify_history = 0;
	memset(&opt, 0, sizeof(opt));
	opt.def = "HEAD";
	opt.revarg_opt = REVARG_COMMITTISH;
	cmd_log_init(argc, argv, prefix, &rev, &opt);
	if (!rev.diffopt.output_format)
		rev.diffopt.output_format = DIFF_FORMAT_RAW;
	return cmd_log_walk(&rev);
}

static void show_tagger(char *buf, int len, struct rev_info *rev)
{
	struct strbuf out = STRBUF_INIT;
	struct pretty_print_context pp = {0};

	pp.fmt = rev->commit_format;
	pp.date_mode = rev->date_mode;
	pp_user_info(&pp, "Tagger", &out, buf, get_log_output_encoding());
	fprintf(rev->diffopt.file, "%s", out.buf);
	strbuf_release(&out);
}

static int show_blob_object(const struct object_id *oid, struct rev_info *rev, const char *obj_name)
{
	struct object_id oidc;
	struct object_context obj_context;
	char *buf;
	unsigned long size;

	fflush(rev->diffopt.file);
	if (!DIFF_OPT_TOUCHED(&rev->diffopt, ALLOW_TEXTCONV) ||
	    !DIFF_OPT_TST(&rev->diffopt, ALLOW_TEXTCONV))
		return stream_blob_to_fd(1, oid, NULL, 0);

	if (get_oid_with_context(obj_name, GET_OID_RECORD_PATH,
				 &oidc, &obj_context))
		die(_("Not a valid object name %s"), obj_name);
	if (!obj_context.path ||
	    !textconv_object(obj_context.path, obj_context.mode, &oidc, 1, &buf, &size)) {
		free(obj_context.path);
		return stream_blob_to_fd(1, oid, NULL, 0);
	}

	if (!buf)
		die(_("git show %s: bad file"), obj_name);

	write_or_die(1, buf, size);
	free(obj_context.path);
	return 0;
}

static int show_tag_object(const struct object_id *oid, struct rev_info *rev)
{
	unsigned long size;
	enum object_type type;
	char *buf = read_sha1_file(oid->hash, &type, &size);
	int offset = 0;

	if (!buf)
		return error(_("Could not read object %s"), oid_to_hex(oid));

	assert(type == OBJ_TAG);
	while (offset < size && buf[offset] != '\n') {
		int new_offset = offset + 1;
		while (new_offset < size && buf[new_offset++] != '\n')
			; /* do nothing */
		if (starts_with(buf + offset, "tagger "))
			show_tagger(buf + offset + 7,
				    new_offset - offset - 7, rev);
		offset = new_offset;
	}

	if (offset < size)
		fwrite(buf + offset, size - offset, 1, rev->diffopt.file);
	free(buf);
	return 0;
}

static int show_tree_object(const unsigned char *sha1,
		struct strbuf *base,
		const char *pathname, unsigned mode, int stage, void *context)
{
	FILE *file = context;
	fprintf(file, "%s%s\n", pathname, S_ISDIR(mode) ? "/" : "");
	return 0;
}

static void show_setup_revisions_tweak(struct rev_info *rev,
				       struct setup_revision_opt *opt)
{
	if (rev->ignore_merges) {
		/* There was no "-m" on the command line */
		rev->ignore_merges = 0;
		if (!rev->first_parent_only && !rev->combine_merges) {
			/* No "--first-parent", "-c", or "--cc" */
			rev->combine_merges = 1;
			rev->dense_combined_merges = 1;
		}
	}
	if (!rev->diffopt.output_format)
		rev->diffopt.output_format = DIFF_FORMAT_PATCH;
}

int cmd_show(int argc, const char **argv, const char *prefix)
{
	struct rev_info rev;
	struct object_array_entry *objects;
	struct setup_revision_opt opt;
	struct pathspec match_all;
	int i, count, ret = 0;

	init_log_defaults();
	git_config(git_log_config, NULL);

	memset(&match_all, 0, sizeof(match_all));
	init_revisions(&rev, prefix);
	rev.diff = 1;
	rev.always_show_header = 1;
	rev.no_walk = REVISION_WALK_NO_WALK_SORTED;
	rev.diffopt.stat_width = -1; 	/* Scale to real terminal size */

	memset(&opt, 0, sizeof(opt));
	opt.def = "HEAD";
	opt.tweak = show_setup_revisions_tweak;
	cmd_log_init(argc, argv, prefix, &rev, &opt);

	if (!rev.no_walk)
		return cmd_log_walk(&rev);

	count = rev.pending.nr;
	objects = rev.pending.objects;
	for (i = 0; i < count && !ret; i++) {
		struct object *o = objects[i].item;
		const char *name = objects[i].name;
		switch (o->type) {
		case OBJ_BLOB:
			ret = show_blob_object(&o->oid, &rev, name);
			break;
		case OBJ_TAG: {
			struct tag *t = (struct tag *)o;

			if (rev.shown_one)
				putchar('\n');
			fprintf(rev.diffopt.file, "%stag %s%s\n",
					diff_get_color_opt(&rev.diffopt, DIFF_COMMIT),
					t->tag,
					diff_get_color_opt(&rev.diffopt, DIFF_RESET));
			ret = show_tag_object(&o->oid, &rev);
			rev.shown_one = 1;
			if (ret)
				break;
			o = parse_object(&t->tagged->oid);
			if (!o)
				ret = error(_("Could not read object %s"),
					    oid_to_hex(&t->tagged->oid));
			objects[i].item = o;
			i--;
			break;
		}
		case OBJ_TREE:
			if (rev.shown_one)
				putchar('\n');
			fprintf(rev.diffopt.file, "%stree %s%s\n\n",
					diff_get_color_opt(&rev.diffopt, DIFF_COMMIT),
					name,
					diff_get_color_opt(&rev.diffopt, DIFF_RESET));
			read_tree_recursive((struct tree *)o, "", 0, 0, &match_all,
					show_tree_object, rev.diffopt.file);
			rev.shown_one = 1;
			break;
		case OBJ_COMMIT:
			rev.pending.nr = rev.pending.alloc = 0;
			rev.pending.objects = NULL;
			add_object_array(o, name, &rev.pending);
			ret = cmd_log_walk(&rev);
			break;
		default:
			ret = error(_("Unknown type: %d"), o->type);
		}
	}
	free(objects);
	return ret;
}

/*
 * This is equivalent to "git log -g --abbrev-commit --pretty=oneline"
 */
int cmd_log_reflog(int argc, const char **argv, const char *prefix)
{
	struct rev_info rev;
	struct setup_revision_opt opt;

	init_log_defaults();
	git_config(git_log_config, NULL);

	init_revisions(&rev, prefix);
	init_reflog_walk(&rev.reflog_info);
	rev.verbose_header = 1;
	memset(&opt, 0, sizeof(opt));
	opt.def = "HEAD";
	cmd_log_init_defaults(&rev);
	rev.abbrev_commit = 1;
	rev.commit_format = CMIT_FMT_ONELINE;
	rev.use_terminator = 1;
	rev.always_show_header = 1;
	cmd_log_init_finish(argc, argv, prefix, &rev, &opt);

	return cmd_log_walk(&rev);
}

static void log_setup_revisions_tweak(struct rev_info *rev,
				      struct setup_revision_opt *opt)
{
	if (DIFF_OPT_TST(&rev->diffopt, DEFAULT_FOLLOW_RENAMES) &&
	    rev->prune_data.nr == 1)
		DIFF_OPT_SET(&rev->diffopt, FOLLOW_RENAMES);

	/* Turn --cc/-c into -p --cc/-c when -p was not given */
	if (!rev->diffopt.output_format && rev->combine_merges)
		rev->diffopt.output_format = DIFF_FORMAT_PATCH;

	/* Turn -m on when --cc/-c was given */
	if (rev->combine_merges)
		rev->ignore_merges = 0;
}

int cmd_log(int argc, const char **argv, const char *prefix)
{
	struct rev_info rev;
	struct setup_revision_opt opt;

	init_log_defaults();
	git_config(git_log_config, NULL);

	init_revisions(&rev, prefix);
	rev.always_show_header = 1;
	memset(&opt, 0, sizeof(opt));
	opt.def = "HEAD";
	opt.revarg_opt = REVARG_COMMITTISH;
	opt.tweak = log_setup_revisions_tweak;
	cmd_log_init(argc, argv, prefix, &rev, &opt);
	return cmd_log_walk(&rev);
}

/* format-patch */

static const char *fmt_patch_suffix = ".patch";
static int numbered = 0;
static int auto_number = 1;

static char *default_attach = NULL;

static struct string_list extra_hdr = STRING_LIST_INIT_NODUP;
static struct string_list extra_to = STRING_LIST_INIT_NODUP;
static struct string_list extra_cc = STRING_LIST_INIT_NODUP;

static void add_header(const char *value)
{
	struct string_list_item *item;
	int len = strlen(value);
	while (len && value[len - 1] == '\n')
		len--;

	if (!strncasecmp(value, "to: ", 4)) {
		item = string_list_append(&extra_to, value + 4);
		len -= 4;
	} else if (!strncasecmp(value, "cc: ", 4)) {
		item = string_list_append(&extra_cc, value + 4);
		len -= 4;
	} else {
		item = string_list_append(&extra_hdr, value);
	}

	item->string[len] = '\0';
}

#define THREAD_SHALLOW 1
#define THREAD_DEEP 2
static int thread;
static int do_signoff;
static int base_auto;
static char *from;
static const char *signature = git_version_string;
static const char *signature_file;
static int config_cover_letter;
static const char *config_output_directory;

enum {
	COVER_UNSET,
	COVER_OFF,
	COVER_ON,
	COVER_AUTO
};

static int git_format_config(const char *var, const char *value, void *cb)
{
	if (!strcmp(var, "format.headers")) {
		if (!value)
			die(_("format.headers without value"));
		add_header(value);
		return 0;
	}
	if (!strcmp(var, "format.suffix"))
		return git_config_string(&fmt_patch_suffix, var, value);
	if (!strcmp(var, "format.to")) {
		if (!value)
			return config_error_nonbool(var);
		string_list_append(&extra_to, value);
		return 0;
	}
	if (!strcmp(var, "format.cc")) {
		if (!value)
			return config_error_nonbool(var);
		string_list_append(&extra_cc, value);
		return 0;
	}
	if (!strcmp(var, "diff.color") || !strcmp(var, "color.diff") ||
	    !strcmp(var, "color.ui") || !strcmp(var, "diff.submodule")) {
		return 0;
	}
	if (!strcmp(var, "format.numbered")) {
		if (value && !strcasecmp(value, "auto")) {
			auto_number = 1;
			return 0;
		}
		numbered = git_config_bool(var, value);
		auto_number = auto_number && numbered;
		return 0;
	}
	if (!strcmp(var, "format.attach")) {
		if (value && *value)
			default_attach = xstrdup(value);
		else
			default_attach = xstrdup(git_version_string);
		return 0;
	}
	if (!strcmp(var, "format.thread")) {
		if (value && !strcasecmp(value, "deep")) {
			thread = THREAD_DEEP;
			return 0;
		}
		if (value && !strcasecmp(value, "shallow")) {
			thread = THREAD_SHALLOW;
			return 0;
		}
		thread = git_config_bool(var, value) && THREAD_SHALLOW;
		return 0;
	}
	if (!strcmp(var, "format.signoff")) {
		do_signoff = git_config_bool(var, value);
		return 0;
	}
	if (!strcmp(var, "format.signature"))
		return git_config_string(&signature, var, value);
	if (!strcmp(var, "format.signaturefile"))
		return git_config_pathname(&signature_file, var, value);
	if (!strcmp(var, "format.coverletter")) {
		if (value && !strcasecmp(value, "auto")) {
			config_cover_letter = COVER_AUTO;
			return 0;
		}
		config_cover_letter = git_config_bool(var, value) ? COVER_ON : COVER_OFF;
		return 0;
	}
	if (!strcmp(var, "format.outputdirectory"))
		return git_config_string(&config_output_directory, var, value);
	if (!strcmp(var, "format.useautobase")) {
		base_auto = git_config_bool(var, value);
		return 0;
	}
	if (!strcmp(var, "format.from")) {
		int b = git_parse_maybe_bool(value);
		free(from);
		if (b < 0)
			from = xstrdup(value);
		else if (b)
			from = xstrdup(git_committer_info(IDENT_NO_DATE));
		else
			from = NULL;
		return 0;
	}

	return git_log_config(var, value, cb);
}

static const char *output_directory = NULL;
static int outdir_offset;

static int open_next_file(struct commit *commit, const char *subject,
			 struct rev_info *rev, int quiet)
{
	struct strbuf filename = STRBUF_INIT;
	int suffix_len = strlen(rev->patch_suffix) + 1;

	if (output_directory) {
		strbuf_addstr(&filename, output_directory);
		if (filename.len >=
		    PATH_MAX - FORMAT_PATCH_NAME_MAX - suffix_len) {
			strbuf_release(&filename);
			return error(_("name of output directory is too long"));
		}
		strbuf_complete(&filename, '/');
	}

	if (rev->numbered_files)
		strbuf_addf(&filename, "%d", rev->nr);
	else if (commit)
		fmt_output_commit(&filename, commit, rev);
	else
		fmt_output_subject(&filename, subject, rev);

	if (!quiet)
		printf("%s\n", filename.buf + outdir_offset);

	if ((rev->diffopt.file = fopen(filename.buf, "w")) == NULL) {
		error_errno(_("Cannot open patch file %s"), filename.buf);
		strbuf_release(&filename);
		return -1;
	}

	strbuf_release(&filename);
	return 0;
}

static void get_patch_ids(struct rev_info *rev, struct patch_ids *ids)
{
	struct rev_info check_rev;
	struct commit *commit, *c1, *c2;
	struct object *o1, *o2;
	unsigned flags1, flags2;

	if (rev->pending.nr != 2)
		die(_("Need exactly one range."));

	o1 = rev->pending.objects[0].item;
	o2 = rev->pending.objects[1].item;
	flags1 = o1->flags;
	flags2 = o2->flags;
	c1 = lookup_commit_reference(&o1->oid);
	c2 = lookup_commit_reference(&o2->oid);

	if ((flags1 & UNINTERESTING) == (flags2 & UNINTERESTING))
		die(_("Not a range."));

	init_patch_ids(ids);

	/* given a range a..b get all patch ids for b..a */
	init_revisions(&check_rev, rev->prefix);
	check_rev.max_parents = 1;
	o1->flags ^= UNINTERESTING;
	o2->flags ^= UNINTERESTING;
	add_pending_object(&check_rev, o1, "o1");
	add_pending_object(&check_rev, o2, "o2");
	if (prepare_revision_walk(&check_rev))
		die(_("revision walk setup failed"));

	while ((commit = get_revision(&check_rev)) != NULL) {
		add_commit_patch_id(commit, ids);
	}

	/* reset for next revision walk */
	clear_commit_marks(c1, SEEN | UNINTERESTING | SHOWN | ADDED);
	clear_commit_marks(c2, SEEN | UNINTERESTING | SHOWN | ADDED);
	o1->flags = flags1;
	o2->flags = flags2;
}

static void gen_message_id(struct rev_info *info, char *base)
{
	struct strbuf buf = STRBUF_INIT;
	strbuf_addf(&buf, "%s.%"PRItime".git.%s", base,
		    (timestamp_t) time(NULL),
		    git_committer_info(IDENT_NO_NAME|IDENT_NO_DATE|IDENT_STRICT));
	info->message_id = strbuf_detach(&buf, NULL);
}

static void print_signature(FILE *file)
{
	if (!signature || !*signature)
		return;

	fprintf(file, "-- \n%s", signature);
	if (signature[strlen(signature)-1] != '\n')
		putc('\n', file);
	putc('\n', file);
}

static void add_branch_description(struct strbuf *buf, const char *branch_name)
{
	struct strbuf desc = STRBUF_INIT;
	if (!branch_name || !*branch_name)
		return;
	read_branch_desc(&desc, branch_name);
	if (desc.len) {
		strbuf_addch(buf, '\n');
		strbuf_addbuf(buf, &desc);
		strbuf_addch(buf, '\n');
	}
	strbuf_release(&desc);
}

static char *find_branch_name(struct rev_info *rev)
{
	int i, positive = -1;
	struct object_id branch_oid;
	const struct object_id *tip_oid;
	const char *ref, *v;
	char *full_ref, *branch = NULL;

	for (i = 0; i < rev->cmdline.nr; i++) {
		if (rev->cmdline.rev[i].flags & UNINTERESTING)
			continue;
		if (positive < 0)
			positive = i;
		else
			return NULL;
	}
	if (positive < 0)
		return NULL;
	ref = rev->cmdline.rev[positive].name;
	tip_oid = &rev->cmdline.rev[positive].item->oid;
	if (dwim_ref(ref, strlen(ref), branch_oid.hash, &full_ref) &&
	    skip_prefix(full_ref, "refs/heads/", &v) &&
	    !oidcmp(tip_oid, &branch_oid))
		branch = xstrdup(v);
	free(full_ref);
	return branch;
}

static void make_cover_letter(struct rev_info *rev, int use_stdout,
			      struct commit *origin,
			      int nr, struct commit **list,
			      const char *branch_name,
			      int quiet)
{
	const char *committer;
	const char *body = "*** SUBJECT HERE ***\n\n*** BLURB HERE ***\n";
	const char *msg;
	struct shortlog log;
	struct strbuf sb = STRBUF_INIT;
	int i;
	const char *encoding = "UTF-8";
	struct diff_options opts;
	int need_8bit_cte = 0;
	struct pretty_print_context pp = {0};
	struct commit *head = list[0];

	if (!cmit_fmt_is_mail(rev->commit_format))
		die(_("Cover letter needs email format"));

	committer = git_committer_info(0);

	if (!use_stdout &&
	    open_next_file(NULL, rev->numbered_files ? NULL : "cover-letter", rev, quiet))
		return;

	log_write_email_headers(rev, head, &pp.after_subject, &need_8bit_cte);

	for (i = 0; !need_8bit_cte && i < nr; i++) {
		const char *buf = get_commit_buffer(list[i], NULL);
		if (has_non_ascii(buf))
			need_8bit_cte = 1;
		unuse_commit_buffer(list[i], buf);
	}

	if (!branch_name)
		branch_name = find_branch_name(rev);

	msg = body;
	pp.fmt = CMIT_FMT_EMAIL;
	pp.date_mode.type = DATE_RFC2822;
	pp.rev = rev;
	pp.print_email_subject = 1;
	pp_user_info(&pp, NULL, &sb, committer, encoding);
	pp_title_line(&pp, &msg, &sb, encoding, need_8bit_cte);
	pp_remainder(&pp, &msg, &sb, 0);
	add_branch_description(&sb, branch_name);
	fprintf(rev->diffopt.file, "%s\n", sb.buf);

	strbuf_release(&sb);

	shortlog_init(&log);
	log.wrap_lines = 1;
	log.wrap = 72;
	log.in1 = 2;
	log.in2 = 4;
	log.file = rev->diffopt.file;
	for (i = 0; i < nr; i++)
		shortlog_add_commit(&log, list[i]);

	shortlog_output(&log);

	/*
	 * We can only do diffstat with a unique reference point
	 */
	if (!origin)
		return;

	memcpy(&opts, &rev->diffopt, sizeof(opts));
	opts.output_format = DIFF_FORMAT_SUMMARY | DIFF_FORMAT_DIFFSTAT;

	diff_setup_done(&opts);

	diff_tree_oid(&origin->tree->object.oid,
		      &head->tree->object.oid,
		      "", &opts);
	diffcore_std(&opts);
	diff_flush(&opts);

	fprintf(rev->diffopt.file, "\n");
}

static const char *clean_message_id(const char *msg_id)
{
	char ch;
	const char *a, *z, *m;

	m = msg_id;
	while ((ch = *m) && (isspace(ch) || (ch == '<')))
		m++;
	a = m;
	z = NULL;
	while ((ch = *m)) {
		if (!isspace(ch) && (ch != '>'))
			z = m;
		m++;
	}
	if (!z)
		die(_("insane in-reply-to: %s"), msg_id);
	if (++z == m)
		return a;
	return xmemdupz(a, z - a);
}

static const char *set_outdir(const char *prefix, const char *output_directory)
{
	if (output_directory && is_absolute_path(output_directory))
		return output_directory;

	if (!prefix || !*prefix) {
		if (output_directory)
			return output_directory;
		/* The user did not explicitly ask for "./" */
		outdir_offset = 2;
		return "./";
	}

	outdir_offset = strlen(prefix);
	if (!output_directory)
		return prefix;

	return prefix_filename(prefix, output_directory);
}

static const char * const builtin_format_patch_usage[] = {
	N_("git format-patch [<options>] [<since> | <revision-range>]"),
	NULL
};

static int keep_subject = 0;

static int keep_callback(const struct option *opt, const char *arg, int unset)
{
	((struct rev_info *)opt->value)->total = -1;
	keep_subject = 1;
	return 0;
}

static int subject_prefix = 0;

static int subject_prefix_callback(const struct option *opt, const char *arg,
			    int unset)
{
	subject_prefix = 1;
	((struct rev_info *)opt->value)->subject_prefix = arg;
	return 0;
}

static int rfc_callback(const struct option *opt, const char *arg, int unset)
{
	return subject_prefix_callback(opt, "RFC PATCH", unset);
}

static int numbered_cmdline_opt = 0;

static int numbered_callback(const struct option *opt, const char *arg,
			     int unset)
{
	*(int *)opt->value = numbered_cmdline_opt = unset ? 0 : 1;
	if (unset)
		auto_number =  0;
	return 0;
}

static int no_numbered_callback(const struct option *opt, const char *arg,
				int unset)
{
	return numbered_callback(opt, arg, 1);
}

static int output_directory_callback(const struct option *opt, const char *arg,
			      int unset)
{
	const char **dir = (const char **)opt->value;
	if (*dir)
		die(_("Two output directories?"));
	*dir = arg;
	return 0;
}

static int thread_callback(const struct option *opt, const char *arg, int unset)
{
	int *thread = (int *)opt->value;
	if (unset)
		*thread = 0;
	else if (!arg || !strcmp(arg, "shallow"))
		*thread = THREAD_SHALLOW;
	else if (!strcmp(arg, "deep"))
		*thread = THREAD_DEEP;
	else
		return 1;
	return 0;
}

static int attach_callback(const struct option *opt, const char *arg, int unset)
{
	struct rev_info *rev = (struct rev_info *)opt->value;
	if (unset)
		rev->mime_boundary = NULL;
	else if (arg)
		rev->mime_boundary = arg;
	else
		rev->mime_boundary = git_version_string;
	rev->no_inline = unset ? 0 : 1;
	return 0;
}

static int inline_callback(const struct option *opt, const char *arg, int unset)
{
	struct rev_info *rev = (struct rev_info *)opt->value;
	if (unset)
		rev->mime_boundary = NULL;
	else if (arg)
		rev->mime_boundary = arg;
	else
		rev->mime_boundary = git_version_string;
	rev->no_inline = 0;
	return 0;
}

static int header_callback(const struct option *opt, const char *arg, int unset)
{
	if (unset) {
		string_list_clear(&extra_hdr, 0);
		string_list_clear(&extra_to, 0);
		string_list_clear(&extra_cc, 0);
	} else {
	    add_header(arg);
	}
	return 0;
}

static int to_callback(const struct option *opt, const char *arg, int unset)
{
	if (unset)
		string_list_clear(&extra_to, 0);
	else
		string_list_append(&extra_to, arg);
	return 0;
}

static int cc_callback(const struct option *opt, const char *arg, int unset)
{
	if (unset)
		string_list_clear(&extra_cc, 0);
	else
		string_list_append(&extra_cc, arg);
	return 0;
}

static int from_callback(const struct option *opt, const char *arg, int unset)
{
	char **from = opt->value;

	free(*from);

	if (unset)
		*from = NULL;
	else if (arg)
		*from = xstrdup(arg);
	else
		*from = xstrdup(git_committer_info(IDENT_NO_DATE));
	return 0;
}

struct base_tree_info {
	struct object_id base_commit;
	int nr_patch_id, alloc_patch_id;
	struct object_id *patch_id;
};

static struct commit *get_base_commit(const char *base_commit,
				      struct commit **list,
				      int total)
{
	struct commit *base = NULL;
	struct commit **rev;
	int i = 0, rev_nr = 0;

	if (base_commit && strcmp(base_commit, "auto")) {
		base = lookup_commit_reference_by_name(base_commit);
		if (!base)
			die(_("Unknown commit %s"), base_commit);
	} else if ((base_commit && !strcmp(base_commit, "auto")) || base_auto) {
		struct branch *curr_branch = branch_get(NULL);
		const char *upstream = branch_get_upstream(curr_branch, NULL);
		if (upstream) {
			struct commit_list *base_list;
			struct commit *commit;
			struct object_id oid;

			if (get_oid(upstream, &oid))
				die(_("Failed to resolve '%s' as a valid ref."), upstream);
			commit = lookup_commit_or_die(&oid, "upstream base");
			base_list = get_merge_bases_many(commit, total, list);
			/* There should be one and only one merge base. */
			if (!base_list || base_list->next)
				die(_("Could not find exact merge base."));
			base = base_list->item;
			free_commit_list(base_list);
		} else {
			die(_("Failed to get upstream, if you want to record base commit automatically,\n"
			      "please use git branch --set-upstream-to to track a remote branch.\n"
			      "Or you could specify base commit by --base=<base-commit-id> manually."));
		}
	}

	ALLOC_ARRAY(rev, total);
	for (i = 0; i < total; i++)
		rev[i] = list[i];

	rev_nr = total;
	/*
	 * Get merge base through pair-wise computations
	 * and store it in rev[0].
	 */
	while (rev_nr > 1) {
		for (i = 0; i < rev_nr / 2; i++) {
			struct commit_list *merge_base;
			merge_base = get_merge_bases(rev[2 * i], rev[2 * i + 1]);
			if (!merge_base || merge_base->next)
				die(_("Failed to find exact merge base"));

			rev[i] = merge_base->item;
		}

		if (rev_nr % 2)
			rev[i] = rev[2 * i];
		rev_nr = DIV_ROUND_UP(rev_nr, 2);
	}

	if (!in_merge_bases(base, rev[0]))
		die(_("base commit should be the ancestor of revision list"));

	for (i = 0; i < total; i++) {
		if (base == list[i])
			die(_("base commit shouldn't be in revision list"));
	}

	free(rev);
	return base;
}

static void prepare_bases(struct base_tree_info *bases,
			  struct commit *base,
			  struct commit **list,
			  int total)
{
	struct commit *commit;
	struct rev_info revs;
	struct diff_options diffopt;
	int i;

	if (!base)
		return;

	diff_setup(&diffopt);
	DIFF_OPT_SET(&diffopt, RECURSIVE);
	diff_setup_done(&diffopt);

	oidcpy(&bases->base_commit, &base->object.oid);

	init_revisions(&revs, NULL);
	revs.max_parents = 1;
	revs.topo_order = 1;
	for (i = 0; i < total; i++) {
		list[i]->object.flags &= ~UNINTERESTING;
		add_pending_object(&revs, &list[i]->object, "rev_list");
		list[i]->util = (void *)1;
	}
	base->object.flags |= UNINTERESTING;
	add_pending_object(&revs, &base->object, "base");

	if (prepare_revision_walk(&revs))
		die(_("revision walk setup failed"));
	/*
	 * Traverse the commits list, get prerequisite patch ids
	 * and stuff them in bases structure.
	 */
	while ((commit = get_revision(&revs)) != NULL) {
		struct object_id oid;
		struct object_id *patch_id;
		if (commit->util)
			continue;
		if (commit_patch_id(commit, &diffopt, &oid, 0))
			die(_("cannot get patch id"));
		ALLOC_GROW(bases->patch_id, bases->nr_patch_id + 1, bases->alloc_patch_id);
		patch_id = bases->patch_id + bases->nr_patch_id;
		oidcpy(patch_id, &oid);
		bases->nr_patch_id++;
	}
}

static void print_bases(struct base_tree_info *bases, FILE *file)
{
	int i;

	/* Only do this once, either for the cover or for the first one */
	if (is_null_oid(&bases->base_commit))
		return;

	/* Show the base commit */
	fprintf(file, "\nbase-commit: %s\n", oid_to_hex(&bases->base_commit));

	/* Show the prerequisite patches */
	for (i = bases->nr_patch_id - 1; i >= 0; i--)
		fprintf(file, "prerequisite-patch-id: %s\n", oid_to_hex(&bases->patch_id[i]));

	free(bases->patch_id);
	bases->nr_patch_id = 0;
	bases->alloc_patch_id = 0;
	oidclr(&bases->base_commit);
}

int cmd_format_patch(int argc, const char **argv, const char *prefix)
{
	struct commit *commit;
	struct commit **list = NULL;
	struct rev_info rev;
	struct setup_revision_opt s_r_opt;
	int nr = 0, total, i;
	int use_stdout = 0;
	int start_number = -1;
	int just_numbers = 0;
	int ignore_if_in_upstream = 0;
	int cover_letter = -1;
	int boundary_count = 0;
	int no_binary_diff = 0;
	int zero_commit = 0;
	struct commit *origin = NULL;
	const char *in_reply_to = NULL;
	struct patch_ids ids;
	struct strbuf buf = STRBUF_INIT;
	int use_patch_format = 0;
	int quiet = 0;
	int reroll_count = -1;
	char *branch_name = NULL;
	char *base_commit = NULL;
	struct base_tree_info bases;

	const struct option builtin_format_patch_options[] = {
		{ OPTION_CALLBACK, 'n', "numbered", &numbered, NULL,
			    N_("use [PATCH n/m] even with a single patch"),
			    PARSE_OPT_NOARG, numbered_callback },
		{ OPTION_CALLBACK, 'N', "no-numbered", &numbered, NULL,
			    N_("use [PATCH] even with multiple patches"),
			    PARSE_OPT_NOARG, no_numbered_callback },
		OPT_BOOL('s', "signoff", &do_signoff, N_("add Signed-off-by:")),
		OPT_BOOL(0, "stdout", &use_stdout,
			    N_("print patches to standard out")),
		OPT_BOOL(0, "cover-letter", &cover_letter,
			    N_("generate a cover letter")),
		OPT_BOOL(0, "numbered-files", &just_numbers,
			    N_("use simple number sequence for output file names")),
		OPT_STRING(0, "suffix", &fmt_patch_suffix, N_("sfx"),
			    N_("use <sfx> instead of '.patch'")),
		OPT_INTEGER(0, "start-number", &start_number,
			    N_("start numbering patches at <n> instead of 1")),
		OPT_INTEGER('v', "reroll-count", &reroll_count,
			    N_("mark the series as Nth re-roll")),
		{ OPTION_CALLBACK, 0, "rfc", &rev, NULL,
			    N_("Use [RFC PATCH] instead of [PATCH]"),
			    PARSE_OPT_NOARG | PARSE_OPT_NONEG, rfc_callback },
		{ OPTION_CALLBACK, 0, "subject-prefix", &rev, N_("prefix"),
			    N_("Use [<prefix>] instead of [PATCH]"),
			    PARSE_OPT_NONEG, subject_prefix_callback },
		{ OPTION_CALLBACK, 'o', "output-directory", &output_directory,
			    N_("dir"), N_("store resulting files in <dir>"),
			    PARSE_OPT_NONEG, output_directory_callback },
		{ OPTION_CALLBACK, 'k', "keep-subject", &rev, NULL,
			    N_("don't strip/add [PATCH]"),
			    PARSE_OPT_NOARG | PARSE_OPT_NONEG, keep_callback },
		OPT_BOOL(0, "no-binary", &no_binary_diff,
			 N_("don't output binary diffs")),
		OPT_BOOL(0, "zero-commit", &zero_commit,
			 N_("output all-zero hash in From header")),
		OPT_BOOL(0, "ignore-if-in-upstream", &ignore_if_in_upstream,
			 N_("don't include a patch matching a commit upstream")),
		{ OPTION_SET_INT, 'p', "no-stat", &use_patch_format, NULL,
		  N_("show patch format instead of default (patch + stat)"),
		  PARSE_OPT_NONEG | PARSE_OPT_NOARG, NULL, 1},
		OPT_GROUP(N_("Messaging")),
		{ OPTION_CALLBACK, 0, "add-header", NULL, N_("header"),
			    N_("add email header"), 0, header_callback },
		{ OPTION_CALLBACK, 0, "to", NULL, N_("email"), N_("add To: header"),
			    0, to_callback },
		{ OPTION_CALLBACK, 0, "cc", NULL, N_("email"), N_("add Cc: header"),
			    0, cc_callback },
		{ OPTION_CALLBACK, 0, "from", &from, N_("ident"),
			    N_("set From address to <ident> (or committer ident if absent)"),
			    PARSE_OPT_OPTARG, from_callback },
		OPT_STRING(0, "in-reply-to", &in_reply_to, N_("message-id"),
			    N_("make first mail a reply to <message-id>")),
		{ OPTION_CALLBACK, 0, "attach", &rev, N_("boundary"),
			    N_("attach the patch"), PARSE_OPT_OPTARG,
			    attach_callback },
		{ OPTION_CALLBACK, 0, "inline", &rev, N_("boundary"),
			    N_("inline the patch"),
			    PARSE_OPT_OPTARG | PARSE_OPT_NONEG,
			    inline_callback },
		{ OPTION_CALLBACK, 0, "thread", &thread, N_("style"),
			    N_("enable message threading, styles: shallow, deep"),
			    PARSE_OPT_OPTARG, thread_callback },
		OPT_STRING(0, "signature", &signature, N_("signature"),
			    N_("add a signature")),
		OPT_STRING(0, "base", &base_commit, N_("base-commit"),
			   N_("add prerequisite tree info to the patch series")),
		OPT_FILENAME(0, "signature-file", &signature_file,
				N_("add a signature from a file")),
		OPT__QUIET(&quiet, N_("don't print the patch filenames")),
		OPT_END()
	};

	extra_hdr.strdup_strings = 1;
	extra_to.strdup_strings = 1;
	extra_cc.strdup_strings = 1;
	init_log_defaults();
	git_config(git_format_config, NULL);
	init_revisions(&rev, prefix);
	rev.commit_format = CMIT_FMT_EMAIL;
	rev.expand_tabs_in_log_default = 0;
	rev.verbose_header = 1;
	rev.diff = 1;
	rev.max_parents = 1;
	DIFF_OPT_SET(&rev.diffopt, RECURSIVE);
	rev.subject_prefix = fmt_patch_subject_prefix;
	memset(&s_r_opt, 0, sizeof(s_r_opt));
	s_r_opt.def = "HEAD";
	s_r_opt.revarg_opt = REVARG_COMMITTISH;

	if (default_attach) {
		rev.mime_boundary = default_attach;
		rev.no_inline = 1;
	}

	/*
	 * Parse the arguments before setup_revisions(), or something
	 * like "git format-patch -o a123 HEAD^.." may fail; a123 is
	 * possibly a valid SHA1.
	 */
	argc = parse_options(argc, argv, prefix, builtin_format_patch_options,
			     builtin_format_patch_usage,
			     PARSE_OPT_KEEP_ARGV0 | PARSE_OPT_KEEP_UNKNOWN |
			     PARSE_OPT_KEEP_DASHDASH);

	if (0 < reroll_count) {
		struct strbuf sprefix = STRBUF_INIT;
		strbuf_addf(&sprefix, "%s v%d",
			    rev.subject_prefix, reroll_count);
		rev.reroll_count = reroll_count;
		rev.subject_prefix = strbuf_detach(&sprefix, NULL);
	}

	for (i = 0; i < extra_hdr.nr; i++) {
		strbuf_addstr(&buf, extra_hdr.items[i].string);
		strbuf_addch(&buf, '\n');
	}

	if (extra_to.nr)
		strbuf_addstr(&buf, "To: ");
	for (i = 0; i < extra_to.nr; i++) {
		if (i)
			strbuf_addstr(&buf, "    ");
		strbuf_addstr(&buf, extra_to.items[i].string);
		if (i + 1 < extra_to.nr)
			strbuf_addch(&buf, ',');
		strbuf_addch(&buf, '\n');
	}

	if (extra_cc.nr)
		strbuf_addstr(&buf, "Cc: ");
	for (i = 0; i < extra_cc.nr; i++) {
		if (i)
			strbuf_addstr(&buf, "    ");
		strbuf_addstr(&buf, extra_cc.items[i].string);
		if (i + 1 < extra_cc.nr)
			strbuf_addch(&buf, ',');
		strbuf_addch(&buf, '\n');
	}

	rev.extra_headers = strbuf_detach(&buf, NULL);

	if (from) {
		if (split_ident_line(&rev.from_ident, from, strlen(from)))
			die(_("invalid ident line: %s"), from);
	}

	if (start_number < 0)
		start_number = 1;

	/*
	 * If numbered is set solely due to format.numbered in config,
	 * and it would conflict with --keep-subject (-k) from the
	 * command line, reset "numbered".
	 */
	if (numbered && keep_subject && !numbered_cmdline_opt)
		numbered = 0;

	if (numbered && keep_subject)
		die (_("-n and -k are mutually exclusive."));
	if (keep_subject && subject_prefix)
		die (_("--subject-prefix/--rfc and -k are mutually exclusive."));
	rev.preserve_subject = keep_subject;

	argc = setup_revisions(argc, argv, &rev, &s_r_opt);
	if (argc > 1)
		die (_("unrecognized argument: %s"), argv[1]);

	if (rev.diffopt.output_format & DIFF_FORMAT_NAME)
		die(_("--name-only does not make sense"));
	if (rev.diffopt.output_format & DIFF_FORMAT_NAME_STATUS)
		die(_("--name-status does not make sense"));
	if (rev.diffopt.output_format & DIFF_FORMAT_CHECKDIFF)
		die(_("--check does not make sense"));

	if (!use_patch_format &&
		(!rev.diffopt.output_format ||
		 rev.diffopt.output_format == DIFF_FORMAT_PATCH))
		rev.diffopt.output_format = DIFF_FORMAT_DIFFSTAT | DIFF_FORMAT_SUMMARY;

	/* Always generate a patch */
	rev.diffopt.output_format |= DIFF_FORMAT_PATCH;

	rev.zero_commit = zero_commit;

	if (!DIFF_OPT_TST(&rev.diffopt, TEXT) && !no_binary_diff)
		DIFF_OPT_SET(&rev.diffopt, BINARY);

	if (rev.show_notes)
		init_display_notes(&rev.notes_opt);

	if (!output_directory && !use_stdout)
		output_directory = config_output_directory;

	if (!use_stdout)
		output_directory = set_outdir(prefix, output_directory);
	else
		setup_pager();

	if (output_directory) {
		if (rev.diffopt.use_color != GIT_COLOR_ALWAYS)
			rev.diffopt.use_color = GIT_COLOR_NEVER;
		if (use_stdout)
			die(_("standard output, or directory, which one?"));
		if (mkdir(output_directory, 0777) < 0 && errno != EEXIST)
			die_errno(_("Could not create directory '%s'"),
				  output_directory);
	}

	if (rev.pending.nr == 1) {
		int check_head = 0;

		if (rev.max_count < 0 && !rev.show_root_diff) {
			/*
			 * This is traditional behaviour of "git format-patch
			 * origin" that prepares what the origin side still
			 * does not have.
			 */
			rev.pending.objects[0].item->flags |= UNINTERESTING;
			add_head_to_pending(&rev);
			check_head = 1;
		}
		/*
		 * Otherwise, it is "format-patch -22 HEAD", and/or
		 * "format-patch --root HEAD".  The user wants
		 * get_revision() to do the usual traversal.
		 */

		if (!strcmp(rev.pending.objects[0].name, "HEAD"))
			check_head = 1;

		if (check_head) {
			struct object_id oid;
			const char *ref, *v;
			ref = resolve_ref_unsafe("HEAD", RESOLVE_REF_READING,
						 oid.hash, NULL);
			if (ref && skip_prefix(ref, "refs/heads/", &v))
				branch_name = xstrdup(v);
			else
				branch_name = xstrdup(""); /* no branch */
		}
	}

	/*
	 * We cannot move this anywhere earlier because we do want to
	 * know if --root was given explicitly from the command line.
	 */
	rev.show_root_diff = 1;

	if (ignore_if_in_upstream) {
		/* Don't say anything if head and upstream are the same. */
		if (rev.pending.nr == 2) {
			struct object_array_entry *o = rev.pending.objects;
			if (oidcmp(&o[0].item->oid, &o[1].item->oid) == 0)
				return 0;
		}
		get_patch_ids(&rev, &ids);
	}

	if (prepare_revision_walk(&rev))
		die(_("revision walk setup failed"));
	rev.boundary = 1;
	while ((commit = get_revision(&rev)) != NULL) {
		if (commit->object.flags & BOUNDARY) {
			boundary_count++;
			origin = (boundary_count == 1) ? commit : NULL;
			continue;
		}

		if (ignore_if_in_upstream && has_commit_patch_id(commit, &ids))
			continue;

		nr++;
		REALLOC_ARRAY(list, nr);
		list[nr - 1] = commit;
	}
	if (nr == 0)
		/* nothing to do */
		return 0;
	total = nr;
	if (cover_letter == -1) {
		if (config_cover_letter == COVER_AUTO)
			cover_letter = (total > 1);
		else
			cover_letter = (config_cover_letter == COVER_ON);
	}
	if (!keep_subject && auto_number && (total > 1 || cover_letter))
		numbered = 1;
	if (numbered)
		rev.total = total + start_number - 1;

	if (!signature) {
		; /* --no-signature inhibits all signatures */
	} else if (signature && signature != git_version_string) {
		; /* non-default signature already set */
	} else if (signature_file) {
		struct strbuf buf = STRBUF_INIT;

		if (strbuf_read_file(&buf, signature_file, 128) < 0)
			die_errno(_("unable to read signature file '%s'"), signature_file);
		signature = strbuf_detach(&buf, NULL);
	}

	memset(&bases, 0, sizeof(bases));
	if (base_commit || base_auto) {
		struct commit *base = get_base_commit(base_commit, list, nr);
		reset_revision_walk();
		prepare_bases(&bases, base, list, nr);
	}

	if (in_reply_to || thread || cover_letter)
		rev.ref_message_ids = xcalloc(1, sizeof(struct string_list));
	if (in_reply_to) {
		const char *msgid = clean_message_id(in_reply_to);
		string_list_append(rev.ref_message_ids, msgid);
	}
	rev.numbered_files = just_numbers;
	rev.patch_suffix = fmt_patch_suffix;
	if (cover_letter) {
		if (thread)
			gen_message_id(&rev, "cover");
		make_cover_letter(&rev, use_stdout,
				  origin, nr, list, branch_name, quiet);
		print_bases(&bases, rev.diffopt.file);
		print_signature(rev.diffopt.file);
		total++;
		start_number--;
	}
	rev.add_signoff = do_signoff;
	while (0 <= --nr) {
		int shown;
		commit = list[nr];
		rev.nr = total - nr + (start_number - 1);
		/* Make the second and subsequent mails replies to the first */
		if (thread) {
			/* Have we already had a message ID? */
			if (rev.message_id) {
				/*
				 * For deep threading: make every mail
				 * a reply to the previous one, no
				 * matter what other options are set.
				 *
				 * For shallow threading:
				 *
				 * Without --cover-letter and
				 * --in-reply-to, make every mail a
				 * reply to the one before.
				 *
				 * With --in-reply-to but no
				 * --cover-letter, make every mail a
				 * reply to the <reply-to>.
				 *
				 * With --cover-letter, make every
				 * mail but the cover letter a reply
				 * to the cover letter.  The cover
				 * letter is a reply to the
				 * --in-reply-to, if specified.
				 */
				if (thread == THREAD_SHALLOW
				    && rev.ref_message_ids->nr > 0
				    && (!cover_letter || rev.nr > 1))
					free(rev.message_id);
				else
					string_list_append(rev.ref_message_ids,
							   rev.message_id);
			}
			gen_message_id(&rev, oid_to_hex(&commit->object.oid));
		}

		if (!use_stdout &&
		    open_next_file(rev.numbered_files ? NULL : commit, NULL, &rev, quiet))
			die(_("Failed to create output files"));
		shown = log_tree_commit(&rev, commit);
		free_commit_buffer(commit);

		/* We put one extra blank line between formatted
		 * patches and this flag is used by log-tree code
		 * to see if it needs to emit a LF before showing
		 * the log; when using one file per patch, we do
		 * not want the extra blank line.
		 */
		if (!use_stdout)
			rev.shown_one = 0;
		if (shown) {
			print_bases(&bases, rev.diffopt.file);
			if (rev.mime_boundary)
				fprintf(rev.diffopt.file, "\n--%s%s--\n\n\n",
				       mime_boundary_leader,
				       rev.mime_boundary);
			else
				print_signature(rev.diffopt.file);
		}
		if (!use_stdout)
			fclose(rev.diffopt.file);
	}
	free(list);
	free(branch_name);
	string_list_clear(&extra_to, 0);
	string_list_clear(&extra_cc, 0);
	string_list_clear(&extra_hdr, 0);
	if (ignore_if_in_upstream)
		free_patch_ids(&ids);
	return 0;
}

static int add_pending_commit(const char *arg, struct rev_info *revs, int flags)
{
	struct object_id oid;
	if (get_oid(arg, &oid) == 0) {
		struct commit *commit = lookup_commit_reference(&oid);
		if (commit) {
			commit->object.flags |= flags;
			add_pending_object(revs, &commit->object, arg);
			return 0;
		}
	}
	return -1;
}

static const char * const cherry_usage[] = {
	N_("git cherry [-v] [<upstream> [<head> [<limit>]]]"),
	NULL
};

static void print_commit(char sign, struct commit *commit, int verbose,
			 int abbrev, FILE *file)
{
	if (!verbose) {
		fprintf(file, "%c %s\n", sign,
		       find_unique_abbrev(commit->object.oid.hash, abbrev));
	} else {
		struct strbuf buf = STRBUF_INIT;
		pp_commit_easy(CMIT_FMT_ONELINE, commit, &buf);
		fprintf(file, "%c %s %s\n", sign,
		       find_unique_abbrev(commit->object.oid.hash, abbrev),
		       buf.buf);
		strbuf_release(&buf);
	}
}

int cmd_cherry(int argc, const char **argv, const char *prefix)
{
	struct rev_info revs;
	struct patch_ids ids;
	struct commit *commit;
	struct commit_list *list = NULL;
	struct branch *current_branch;
	const char *upstream;
	const char *head = "HEAD";
	const char *limit = NULL;
	int verbose = 0, abbrev = 0;

	struct option options[] = {
		OPT__ABBREV(&abbrev),
		OPT__VERBOSE(&verbose, N_("be verbose")),
		OPT_END()
	};

	argc = parse_options(argc, argv, prefix, options, cherry_usage, 0);

	switch (argc) {
	case 3:
		limit = argv[2];
		/* FALLTHROUGH */
	case 2:
		head = argv[1];
		/* FALLTHROUGH */
	case 1:
		upstream = argv[0];
		break;
	default:
		current_branch = branch_get(NULL);
		upstream = branch_get_upstream(current_branch, NULL);
		if (!upstream) {
			fprintf(stderr, _("Could not find a tracked"
					" remote branch, please"
					" specify <upstream> manually.\n"));
			usage_with_options(cherry_usage, options);
		}
	}

	init_revisions(&revs, prefix);
	revs.max_parents = 1;

	if (add_pending_commit(head, &revs, 0))
		die(_("Unknown commit %s"), head);
	if (add_pending_commit(upstream, &revs, UNINTERESTING))
		die(_("Unknown commit %s"), upstream);

	/* Don't say anything if head and upstream are the same. */
	if (revs.pending.nr == 2) {
		struct object_array_entry *o = revs.pending.objects;
		if (oidcmp(&o[0].item->oid, &o[1].item->oid) == 0)
			return 0;
	}

	get_patch_ids(&revs, &ids);

	if (limit && add_pending_commit(limit, &revs, UNINTERESTING))
		die(_("Unknown commit %s"), limit);

	/* reverse the list of commits */
	if (prepare_revision_walk(&revs))
		die(_("revision walk setup failed"));
	while ((commit = get_revision(&revs)) != NULL) {
		commit_list_insert(commit, &list);
	}

	while (list) {
		char sign = '+';

		commit = list->item;
		if (has_commit_patch_id(commit, &ids))
			sign = '-';
		print_commit(sign, commit, verbose, abbrev, revs.diffopt.file);
		list = list->next;
	}

	free_patch_ids(&ids);
	return 0;
}<|MERGE_RESOLUTION|>--- conflicted
+++ resolved
@@ -53,16 +53,12 @@
 	struct string_list args;
 };
 
-<<<<<<< HEAD
 static int auto_decoration_style(void)
 {
 	return (isatty(1) || pager_in_use()) ? DECORATE_SHORT_REFS : 0;
 }
 
-static int parse_decoration_style(const char *var, const char *value)
-=======
 static int parse_decoration_style(const char *value)
->>>>>>> f094b89a
 {
 	switch (git_parse_maybe_bool(value)) {
 	case 1:
