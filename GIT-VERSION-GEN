--- conflicted
+++ resolved
@@ -1,11 +1,7 @@
 #!/bin/sh
 
 GVF=GIT-VERSION-FILE
-<<<<<<< HEAD
-DEF_VER=v2.32.1
-=======
-DEF_VER=v2.31.3
->>>>>>> 09f66d65
+DEF_VER=v2.32.2
 
 LF='
 '
