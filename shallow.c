--- conflicted
+++ resolved
@@ -17,10 +17,7 @@
 #include "list-objects.h"
 #include "commit-reach.h"
 #include "shallow.h"
-<<<<<<< HEAD
-=======
 #include "trace.h"
->>>>>>> 331b094e
 #include "wrapper.h"
 
 void set_alternate_shallow_file(struct repository *r, const char *path, int override)
