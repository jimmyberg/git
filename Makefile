--- conflicted
+++ resolved
@@ -3886,7 +3886,6 @@
 
 fuzz-all: $(FUZZ_PROGRAMS)
 
-<<<<<<< HEAD
 $(UNIT_TEST_PROGS): $(UNIT_TEST_DIR)/%$X: $(UNIT_TEST_DIR)/%.o $(UNIT_TEST_DIR)/test-lib.o $(GITLIBS) GIT-LDFLAGS
 	$(QUIET_LINK)$(CC) $(ALL_CFLAGS) -o $@ $(ALL_LDFLAGS) \
 		$(filter %.o,$^) $(filter %.a,$^) $(LIBS)
@@ -3895,7 +3894,7 @@
 build-unit-tests: $(UNIT_TEST_PROGS)
 unit-tests: $(UNIT_TEST_PROGS)
 	$(MAKE) -C t/ unit-tests
-=======
+
 ### Libified Git rules
 
 # git-std-lib
@@ -3903,5 +3902,4 @@
 STD_LIB = git-std-lib.a
 
 $(STD_LIB): $(LIB_OBJS) $(COMPAT_OBJS) $(STUB_OBJS)
-	$(QUIET_AR)$(RM) $@ && $(AR) $(ARFLAGS) $@ $^
->>>>>>> 26c697fb
+	$(QUIET_AR)$(RM) $@ && $(AR) $(ARFLAGS) $@ $^