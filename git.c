--- conflicted
+++ resolved
@@ -286,26 +286,6 @@
 	const char *commit_prefix = "commit ";
 	int shown = 0;
 
-<<<<<<< HEAD
-	if (argc > 1)
-		die("unrecognized argument: %s", argv[1]);
-	if (rev->commit_format == CMIT_FMT_ONELINE)
-		commit_prefix = "";
-
-	prepare_revision_walk(rev);
-	setup_pager();
-	while ((commit = get_revision(rev)) != NULL) {
-		if (shown && rev->diff &&
-		    rev->commit_format != CMIT_FMT_ONELINE)
-			putchar('\n');
-		fputs(commit_prefix, stdout);
-		if (rev->abbrev_commit && rev->abbrev)
-			fputs(find_unique_abbrev(commit->object.sha1,
-						 rev->abbrev),
-			      stdout);
-		else
-			fputs(sha1_to_hex(commit->object.sha1), stdout);
-=======
 	rev->abbrev = DEFAULT_ABBREV;
 	rev->commit_format = CMIT_FMT_DEFAULT;
 	argc = setup_revisions(argc, argv, rev, "HEAD");
@@ -332,7 +312,6 @@
 		else
 			ofs += sprintf(buf + ofs, "%s",
 				       sha1_to_hex(commit->object.sha1));
->>>>>>> cb8f64b4
 		if (rev->parents) {
 			struct commit_list *parents = commit->parents;
 			while (parents) {
@@ -353,17 +332,6 @@
 			     parents = parents->next)
 				parents->item->object.flags &= ~TMP_MARK;
 		}
-<<<<<<< HEAD
-		if (rev->commit_format == CMIT_FMT_ONELINE)
-			putchar(' ');
-		else
-			putchar('\n');
-		pretty_print_commit(rev->commit_format, commit, ~0, buf,
-				    LOGSIZE, rev->abbrev);
-		printf("%s\n", buf);
-		if (rev->diff) {
-			printf("--\n");
-=======
 		buf[ofs++] = 
 			(rev->commit_format == CMIT_FMT_ONELINE) ? ' ' : '\n';
 		ofs += pretty_print_commit(rev->commit_format, commit, ~0,
@@ -374,7 +342,6 @@
 		if (rev->diff) {
 			rev->use_precomputed_header = buf;
 			strcpy(buf + ofs, "\n---\n");
->>>>>>> cb8f64b4
 			log_tree_commit(rev, commit);
 		}
 		else
@@ -392,17 +359,8 @@
 	struct rev_info rev;
 
 	init_revisions(&rev);
-<<<<<<< HEAD
-	rev.abbrev = DEFAULT_ABBREV;
-	rev.no_commit_id = 1;
-	rev.commit_format = CMIT_FMT_DEFAULT;
 	rev.diff = 1;
 	rev.diffopt.recursive = 1;
-	argc = setup_revisions(argc, argv, &rev, "HEAD");
-=======
-	rev.diff = 1;
-	rev.diffopt.recursive = 1;
->>>>>>> cb8f64b4
 	return cmd_log_wc(argc, argv, envp, &rev);
 }
 
@@ -412,22 +370,11 @@
 
 	init_revisions(&rev);
 	rev.diff = 1;
-<<<<<<< HEAD
-	rev.ignore_merges = 0;
-	rev.combine_merges = 1;
-	rev.dense_combined_merges = 1;
-	rev.abbrev = DEFAULT_ABBREV;
-	rev.commit_format = CMIT_FMT_DEFAULT;
-	rev.diffopt.recursive = 1;
-	rev.no_walk = 1;
-	argc = setup_revisions(argc, argv, &rev, "HEAD");
-=======
 	rev.diffopt.recursive = 1;
 	rev.combine_merges = 1;
 	rev.dense_combined_merges = 1;
 	rev.ignore_merges = 0;
 	rev.no_walk = 1;
->>>>>>> cb8f64b4
 	return cmd_log_wc(argc, argv, envp, &rev);
 }
 
@@ -436,17 +383,10 @@
 	struct rev_info rev;
 
 	init_revisions(&rev);
-<<<<<<< HEAD
-	rev.abbrev = DEFAULT_ABBREV;
-	rev.no_commit_id = 1;
-	rev.commit_format = CMIT_FMT_DEFAULT;
-	argc = setup_revisions(argc, argv, &rev, "HEAD");
-=======
 	rev.always_show_header = 1;
 	rev.diffopt.recursive = 1;
 	rev.combine_merges = 1;
 	rev.ignore_merges = 0;
->>>>>>> cb8f64b4
 	return cmd_log_wc(argc, argv, envp, &rev);
 }
 
