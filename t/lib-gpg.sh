--- conflicted
+++ resolved
@@ -117,13 +117,14 @@
 	ssh-keygen -t ed25519 -N "" -C "git ed25519 key" -f "${GPGSSH_KEY_PRIMARY}" >/dev/null &&
 	ssh-keygen -t rsa -b 2048 -N "" -C "git rsa2048 key" -f "${GPGSSH_KEY_SECONDARY}" >/dev/null &&
 	ssh-keygen -t ed25519 -N "${GPGSSH_KEY_PASSPHRASE}" -C "git ed25519 encrypted key" -f "${GPGSSH_KEY_WITH_PASSPHRASE}" >/dev/null &&
-<<<<<<< HEAD
+	ssh-keygen -t ecdsa -N "" -f "${GPGSSH_KEY_ECDSA}" >/dev/null &&
 	ssh-keygen -t ed25519 -N "" -C "git ed25519 key" -f "${GPGSSH_KEY_UNTRUSTED}" >/dev/null &&
 
 	cat >"${GPGSSH_ALLOWED_SIGNERS}" <<-EOF &&
 	"principal with number 1" $(cat "${GPGSSH_KEY_PRIMARY}.pub")"
 	"principal with number 2" $(cat "${GPGSSH_KEY_SECONDARY}.pub")"
 	"principal with number 3" $(cat "${GPGSSH_KEY_WITH_PASSPHRASE}.pub")"
+	"principal with number 4" $(cat "${GPGSSH_KEY_ECDSA}.pub")"
 	EOF
 
 	# Verify if at least one key and ssh-keygen works as expected
@@ -166,12 +167,6 @@
 	echo "testpayload" |
 	ssh-keygen -Y sign -n "git" -f "${GPGSSH_KEY_EXPIRED}" >gpgssh_verifytime_prereq.sig &&
 	! (ssh-keygen -Y verify -n "git" -f "${GPGSSH_ALLOWED_SIGNERS}" -I "principal with expired key" -s gpgssh_verifytime_prereq.sig)
-=======
-	echo "\"principal with number 3\" $(cat "${GPGSSH_KEY_WITH_PASSPHRASE}.pub")" >> "${GPGSSH_ALLOWED_SIGNERS}" &&
-	ssh-keygen -t ecdsa -N "" -f "${GPGSSH_KEY_ECDSA}" >/dev/null
-	echo "\"principal with number 4\" $(cat "${GPGSSH_KEY_ECDSA}.pub")" >> "${GPGSSH_ALLOWED_SIGNERS}" &&
-	ssh-keygen -t ed25519 -N "" -f "${GPGSSH_KEY_UNTRUSTED}" >/dev/null
->>>>>>> 3b4b5a79
 '
 
 sanitize_pgp() {
