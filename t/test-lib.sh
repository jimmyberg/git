--- conflicted
+++ resolved
@@ -458,14 +458,9 @@
 }
 
 # Test the binaries we have just built.  The tests are kept in
-<<<<<<< HEAD
 # t/ subdirectory and are run in 'trash directory' subdirectory.
-PATH=$(pwd)/..:$PATH
-=======
-# t/ subdirectory and are run in trash subdirectory.
 TEST_DIRECTORY=$(pwd)
 PATH=$TEST_DIRECTORY/..:$PATH
->>>>>>> f8d5ffc2
 GIT_EXEC_PATH=$(pwd)/..
 GIT_TEMPLATE_DIR=$(pwd)/../templates/blt
 unset GIT_CONFIG
