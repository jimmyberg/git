#!/bin/sh
#
# Copyright (c) 2005 Amos Waterland
#

test_description='git rebase assorted tests

This test runs git rebase and checks that the author information is not lost
among other things.
'
. ./test-lib.sh

GIT_AUTHOR_NAME=author@name
GIT_AUTHOR_EMAIL=bogus@email@address
export GIT_AUTHOR_NAME GIT_AUTHOR_EMAIL

test_expect_success 'prepare repository with topic branches' '
	git config core.logAllRefUpdates true &&
	echo First >A &&
	git update-index --add A &&
	git commit -m "Add A." &&
	git checkout -b force-3way &&
	echo Dummy >Y &&
	git update-index --add Y &&
	git commit -m "Add Y." &&
	git checkout -b filemove &&
	git reset --soft master &&
	mkdir D &&
	git mv A D/A &&
	git commit -m "Move A." &&
	git checkout -b my-topic-branch master &&
	echo Second >B &&
	git update-index --add B &&
	git commit -m "Add B." &&
	git checkout -f master &&
	echo Third >>A &&
	git update-index A &&
	git commit -m "Modify A." &&
	git checkout -b side my-topic-branch &&
	echo Side >>C &&
	git add C &&
	git commit -m "Add C" &&
	git checkout -f my-topic-branch &&
	git tag topic
'

test_expect_success 'rebase on dirty worktree' '
	echo dirty >>A &&
	test_must_fail git rebase master
'

test_expect_success 'rebase on dirty cache' '
	git add A &&
	test_must_fail git rebase master
'

test_expect_success 'rebase against master' '
	git reset --hard HEAD &&
	git rebase master
'

<<<<<<< HEAD
=======
test_expect_success 'rebase against master twice' '
	git rebase master >out &&
	test_i18ngrep "Current branch my-topic-branch is up to date" out
'

test_expect_success 'rebase against master twice with --force' '
	git rebase --force-rebase master >out &&
	test_i18ngrep "Current branch my-topic-branch is up to date, rebase forced" out
'

test_expect_success 'rebase against master twice from another branch' '
	git checkout my-topic-branch^ &&
	git rebase master my-topic-branch >out &&
	test_i18ngrep "Current branch my-topic-branch is up to date" out
'

test_expect_success 'rebase fast-forward to master' '
	git checkout my-topic-branch^ &&
	git rebase my-topic-branch >out &&
	test_i18ngrep "Fast-forwarded HEAD to my-topic-branch" out
'

test_expect_success 'rebase, with <onto> and <upstream> specified as :/quuxery' '
	test_when_finished "git branch -D torebase" &&
	git checkout -b torebase my-topic-branch^ &&
	upstream=$(git rev-parse ":/Add B") &&
	onto=$(git rev-parse ":/Add A") &&
	git rebase --onto $onto $upstream &&
	git reset --hard my-topic-branch^ &&
	git rebase --onto ":/Add A" ":/Add B" &&
	git checkout my-topic-branch
'

>>>>>>> 2e6e276d
test_expect_success 'the rebase operation should not have destroyed author information' '
	! (git log | grep "Author:" | grep "<>")
'

test_expect_success 'the rebase operation should not have destroyed author information (2)' "
	git log -1 |
	grep 'Author: $GIT_AUTHOR_NAME <$GIT_AUTHOR_EMAIL>'
"

test_expect_success 'HEAD was detached during rebase' '
	test $(git rev-parse HEAD@{1}) != $(git rev-parse my-topic-branch@{1})
'

test_expect_success 'rebase from ambiguous branch name' '
	git checkout -b topic side &&
	git rebase master
'

test_expect_success 'rebase a single mode change' '
	git checkout master &&
	git branch -D topic &&
	echo 1 >X &&
	git add X &&
	test_tick &&
	git commit -m prepare &&
	git checkout -b modechange HEAD^ &&
	echo 1 >X &&
	git add X &&
	test_chmod +x A &&
	test_tick &&
	git commit -m modechange &&
	GIT_TRACE=1 git rebase master
'

test_expect_success 'rebase is not broken by diff.renames' '
	test_config diff.renames copies &&
	git checkout filemove &&
	GIT_TRACE=1 git rebase force-3way
'

test_expect_success 'setup: recover' '
	test_might_fail git rebase --abort &&
	git reset --hard &&
	git checkout modechange
'

test_expect_success 'Show verbose error when HEAD could not be detached' '
	>B &&
	test_must_fail git rebase topic 2>output.err >output.out &&
	grep "The following untracked working tree files would be overwritten by checkout:" output.err &&
	grep B output.err
'
rm -f B

test_expect_success 'fail when upstream arg is missing and not on branch' '
	git checkout topic &&
	test_must_fail git rebase
'

test_expect_success 'fail when upstream arg is missing and not configured' '
	git checkout -b no-config topic &&
	test_must_fail git rebase
'

test_expect_success 'default to @{upstream} when upstream arg is missing' '
	git checkout -b default topic &&
	git config branch.default.remote . &&
	git config branch.default.merge refs/heads/master &&
	git rebase &&
	test "$(git rev-parse default~1)" = "$(git rev-parse master)"
'

test_expect_success 'rebase -q is quiet' '
	git checkout -b quiet topic &&
	git rebase -q master >output.out 2>&1 &&
	test_must_be_empty output.out
'

test_expect_success 'Rebase a commit that sprinkles CRs in' '
	(
		echo "One"
		echo "TwoQ"
		echo "Three"
		echo "FQur"
		echo "Five"
	) | q_to_cr >CR &&
	git add CR &&
	test_tick &&
	git commit -a -m "A file with a line with CR" &&
	git tag file-with-cr &&
	git checkout HEAD^0 &&
	git rebase --onto HEAD^^ HEAD^ &&
	git diff --exit-code file-with-cr:CR HEAD:CR
'

test_expect_success 'rebase can copy notes' '
	git config notes.rewrite.rebase true &&
	git config notes.rewriteRef "refs/notes/*" &&
	test_commit n1 &&
	test_commit n2 &&
	test_commit n3 &&
	git notes add -m"a note" n3 &&
	git rebase --onto n1 n2 &&
	test "a note" = "$(git notes show HEAD)"
'

test_expect_success 'rebase -m can copy notes' '
	git reset --hard n3 &&
	git rebase -m --onto n1 n2 &&
	test "a note" = "$(git notes show HEAD)"
'

test_expect_success 'rebase commit with an ancient timestamp' '
	git reset --hard &&

	>old.one && git add old.one && test_tick &&
	git commit --date="@12345 +0400" -m "Old one" &&
	>old.two && git add old.two && test_tick &&
	git commit --date="@23456 +0500" -m "Old two" &&
	>old.three && git add old.three && test_tick &&
	git commit --date="@34567 +0600" -m "Old three" &&

	git cat-file commit HEAD^^ >actual &&
	grep "author .* 12345 +0400$" actual &&
	git cat-file commit HEAD^ >actual &&
	grep "author .* 23456 +0500$" actual &&
	git cat-file commit HEAD >actual &&
	grep "author .* 34567 +0600$" actual &&

	git rebase --onto HEAD^^ HEAD^ &&

	git cat-file commit HEAD >actual &&
	grep "author .* 34567 +0600$" actual
'

test_done<|MERGE_RESOLUTION|>--- conflicted
+++ resolved
@@ -59,30 +59,6 @@
 	git rebase master
 '
 
-<<<<<<< HEAD
-=======
-test_expect_success 'rebase against master twice' '
-	git rebase master >out &&
-	test_i18ngrep "Current branch my-topic-branch is up to date" out
-'
-
-test_expect_success 'rebase against master twice with --force' '
-	git rebase --force-rebase master >out &&
-	test_i18ngrep "Current branch my-topic-branch is up to date, rebase forced" out
-'
-
-test_expect_success 'rebase against master twice from another branch' '
-	git checkout my-topic-branch^ &&
-	git rebase master my-topic-branch >out &&
-	test_i18ngrep "Current branch my-topic-branch is up to date" out
-'
-
-test_expect_success 'rebase fast-forward to master' '
-	git checkout my-topic-branch^ &&
-	git rebase my-topic-branch >out &&
-	test_i18ngrep "Fast-forwarded HEAD to my-topic-branch" out
-'
-
 test_expect_success 'rebase, with <onto> and <upstream> specified as :/quuxery' '
 	test_when_finished "git branch -D torebase" &&
 	git checkout -b torebase my-topic-branch^ &&
@@ -94,7 +70,6 @@
 	git checkout my-topic-branch
 '
 
->>>>>>> 2e6e276d
 test_expect_success 'the rebase operation should not have destroyed author information' '
 	! (git log | grep "Author:" | grep "<>")
 '
