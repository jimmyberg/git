#!/bin/sh

test_description='word diff colors'

. ./test-lib.sh

test_expect_success setup '

	git config diff.color.old red
	git config diff.color.new green
	git config diff.color.func magenta

'

<<<<<<< HEAD
decrypt_color () {
	sed \
		-e 's/.\[1m/<WHITE>/g' \
		-e 's/.\[31m/<RED>/g' \
		-e 's/.\[32m/<GREEN>/g' \
		-e 's/.\[35m/<MAGENTA>/g' \
		-e 's/.\[36m/<BROWN>/g' \
		-e 's/.\[m/<RESET>/g'
}

=======
>>>>>>> 3c588453
word_diff () {
	test_must_fail git diff --no-index "$@" pre post > output &&
	test_decode_color <output >output.decrypted &&
	test_cmp expect output.decrypted
}

cat > pre <<\EOF
h(4)

a = b + c
EOF

cat > post <<\EOF
h(4),hh[44]

a = b + c

aa = a

aeff = aeff * ( aaa )
EOF

cat > expect <<\EOF
<WHITE>diff --git a/pre b/post<RESET>
<WHITE>index 330b04f..5ed8eff 100644<RESET>
<WHITE>--- a/pre<RESET>
<WHITE>+++ b/post<RESET>
<CYAN>@@ -1,3 +1,7 @@<RESET>
<RED>h(4)<RESET><GREEN>h(4),hh[44]<RESET>

a = b + c<RESET>

<GREEN>aa = a<RESET>

<GREEN>aeff = aeff * ( aaa )<RESET>
EOF

test_expect_success 'word diff with runs of whitespace' '

	word_diff --color-words

'

cat > expect <<\EOF
<WHITE>diff --git a/pre b/post<RESET>
<WHITE>index 330b04f..5ed8eff 100644<RESET>
<WHITE>--- a/pre<RESET>
<WHITE>+++ b/post<RESET>
<<<<<<< HEAD
<BROWN>@@ -1 +1 @@<RESET>
<RED>h(4)<RESET><GREEN>h(4),hh[44]<RESET>
<BROWN>@@ -3,0 +4,4 @@<RESET> <RESET><MAGENTA>a = b + c<RESET>

<GREEN>aa = a<RESET>

<GREEN>aeff = aeff * ( aaa )<RESET>
EOF

test_expect_success 'word diff without context' '

	word_diff --color-words --unified=0

'

cat > expect <<\EOF
<WHITE>diff --git a/pre b/post<RESET>
<WHITE>index 330b04f..5ed8eff 100644<RESET>
<WHITE>--- a/pre<RESET>
<WHITE>+++ b/post<RESET>
<BROWN>@@ -1,3 +1,7 @@<RESET>
=======
<CYAN>@@ -1,3 +1,7 @@<RESET>
>>>>>>> 3c588453
h(4),<GREEN>hh<RESET>[44]

a = b + c<RESET>

<GREEN>aa = a<RESET>

<GREEN>aeff = aeff * ( aaa<RESET> )
EOF
cp expect expect.letter-runs-are-words

test_expect_success 'word diff with a regular expression' '

	word_diff --color-words="[a-z]+"

'

test_expect_success 'set a diff driver' '
	git config diff.testdriver.wordRegex "[^[:space:]]" &&
	cat <<EOF > .gitattributes
pre diff=testdriver
post diff=testdriver
EOF
'

test_expect_success 'option overrides .gitattributes' '

	word_diff --color-words="[a-z]+"

'

cat > expect <<\EOF
<WHITE>diff --git a/pre b/post<RESET>
<WHITE>index 330b04f..5ed8eff 100644<RESET>
<WHITE>--- a/pre<RESET>
<WHITE>+++ b/post<RESET>
<CYAN>@@ -1,3 +1,7 @@<RESET>
h(4)<GREEN>,hh[44]<RESET>

a = b + c<RESET>

<GREEN>aa = a<RESET>

<GREEN>aeff = aeff * ( aaa )<RESET>
EOF
cp expect expect.non-whitespace-is-word

test_expect_success 'use regex supplied by driver' '

	word_diff --color-words

'

test_expect_success 'set diff.wordRegex option' '
	git config diff.wordRegex "[[:alnum:]]+"
'

cp expect.letter-runs-are-words expect

test_expect_success 'command-line overrides config' '
	word_diff --color-words="[a-z]+"
'

cp expect.non-whitespace-is-word expect

test_expect_success '.gitattributes override config' '
	word_diff --color-words
'

test_expect_success 'remove diff driver regex' '
	git config --unset diff.testdriver.wordRegex
'

cat > expect <<\EOF
<WHITE>diff --git a/pre b/post<RESET>
<WHITE>index 330b04f..5ed8eff 100644<RESET>
<WHITE>--- a/pre<RESET>
<WHITE>+++ b/post<RESET>
<CYAN>@@ -1,3 +1,7 @@<RESET>
h(4),<GREEN>hh[44<RESET>]

a = b + c<RESET>

<GREEN>aa = a<RESET>

<GREEN>aeff = aeff * ( aaa<RESET> )
EOF

test_expect_success 'use configured regex' '
	word_diff --color-words
'

echo 'aaa (aaa)' > pre
echo 'aaa (aaa) aaa' > post

cat > expect <<\EOF
<WHITE>diff --git a/pre b/post<RESET>
<WHITE>index c29453b..be22f37 100644<RESET>
<WHITE>--- a/pre<RESET>
<WHITE>+++ b/post<RESET>
<CYAN>@@ -1 +1 @@<RESET>
aaa (aaa) <GREEN>aaa<RESET>
EOF

test_expect_success 'test parsing words for newline' '

	word_diff --color-words="a+"


'

echo '(:' > pre
echo '(' > post

cat > expect <<\EOF
<WHITE>diff --git a/pre b/post<RESET>
<WHITE>index 289cb9d..2d06f37 100644<RESET>
<WHITE>--- a/pre<RESET>
<WHITE>+++ b/post<RESET>
<CYAN>@@ -1 +1 @@<RESET>
(<RED>:<RESET>
EOF

test_expect_success 'test when words are only removed at the end' '

	word_diff --color-words=.

'

test_done<|MERGE_RESOLUTION|>--- conflicted
+++ resolved
@@ -12,19 +12,6 @@
 
 '
 
-<<<<<<< HEAD
-decrypt_color () {
-	sed \
-		-e 's/.\[1m/<WHITE>/g' \
-		-e 's/.\[31m/<RED>/g' \
-		-e 's/.\[32m/<GREEN>/g' \
-		-e 's/.\[35m/<MAGENTA>/g' \
-		-e 's/.\[36m/<BROWN>/g' \
-		-e 's/.\[m/<RESET>/g'
-}
-
-=======
->>>>>>> 3c588453
 word_diff () {
 	test_must_fail git diff --no-index "$@" pre post > output &&
 	test_decode_color <output >output.decrypted &&
@@ -73,10 +60,9 @@
 <WHITE>index 330b04f..5ed8eff 100644<RESET>
 <WHITE>--- a/pre<RESET>
 <WHITE>+++ b/post<RESET>
-<<<<<<< HEAD
-<BROWN>@@ -1 +1 @@<RESET>
+<CYAN>@@ -1 +1 @@<RESET>
 <RED>h(4)<RESET><GREEN>h(4),hh[44]<RESET>
-<BROWN>@@ -3,0 +4,4 @@<RESET> <RESET><MAGENTA>a = b + c<RESET>
+<CYAN>@@ -3,0 +4,4 @@<RESET> <RESET><MAGENTA>a = b + c<RESET>
 
 <GREEN>aa = a<RESET>
 
@@ -94,10 +80,7 @@
 <WHITE>index 330b04f..5ed8eff 100644<RESET>
 <WHITE>--- a/pre<RESET>
 <WHITE>+++ b/post<RESET>
-<BROWN>@@ -1,3 +1,7 @@<RESET>
-=======
-<CYAN>@@ -1,3 +1,7 @@<RESET>
->>>>>>> 3c588453
+<CYAN>@@ -1,3 +1,7 @@<RESET>
 h(4),<GREEN>hh<RESET>[44]
 
 a = b + c<RESET>
