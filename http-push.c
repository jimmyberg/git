#include "cache.h"
#include "commit.h"
#include "pack.h"
#include "tag.h"
#include "blob.h"
#include "http.h"
#include "refs.h"
#include "diff.h"
#include "revision.h"
#include "exec_cmd.h"
#include "remote.h"
#include "list-objects.h"

#include <expat.h>

static const char http_push_usage[] =
"git http-push [--all] [--dry-run] [--force] [--verbose] <remote> [<head>...]\n";

#ifndef XML_STATUS_OK
enum XML_Status {
  XML_STATUS_OK = 1,
  XML_STATUS_ERROR = 0
};
#define XML_STATUS_OK    1
#define XML_STATUS_ERROR 0
#endif

#define PREV_BUF_SIZE 4096
#define RANGE_HEADER_SIZE 30

/* DAV methods */
#define DAV_LOCK "LOCK"
#define DAV_MKCOL "MKCOL"
#define DAV_MOVE "MOVE"
#define DAV_PROPFIND "PROPFIND"
#define DAV_PUT "PUT"
#define DAV_UNLOCK "UNLOCK"
#define DAV_DELETE "DELETE"

/* DAV lock flags */
#define DAV_PROP_LOCKWR (1u << 0)
#define DAV_PROP_LOCKEX (1u << 1)
#define DAV_LOCK_OK (1u << 2)

/* DAV XML properties */
#define DAV_CTX_LOCKENTRY ".multistatus.response.propstat.prop.supportedlock.lockentry"
#define DAV_CTX_LOCKTYPE_WRITE ".multistatus.response.propstat.prop.supportedlock.lockentry.locktype.write"
#define DAV_CTX_LOCKTYPE_EXCLUSIVE ".multistatus.response.propstat.prop.supportedlock.lockentry.lockscope.exclusive"
#define DAV_ACTIVELOCK_OWNER ".prop.lockdiscovery.activelock.owner.href"
#define DAV_ACTIVELOCK_TIMEOUT ".prop.lockdiscovery.activelock.timeout"
#define DAV_ACTIVELOCK_TOKEN ".prop.lockdiscovery.activelock.locktoken.href"
#define DAV_PROPFIND_RESP ".multistatus.response"
#define DAV_PROPFIND_NAME ".multistatus.response.href"
#define DAV_PROPFIND_COLLECTION ".multistatus.response.propstat.prop.resourcetype.collection"

/* DAV request body templates */
#define PROPFIND_SUPPORTEDLOCK_REQUEST "<?xml version=\"1.0\" encoding=\"utf-8\" ?>\n<D:propfind xmlns:D=\"DAV:\">\n<D:prop xmlns:R=\"%s\">\n<D:supportedlock/>\n</D:prop>\n</D:propfind>"
#define PROPFIND_ALL_REQUEST "<?xml version=\"1.0\" encoding=\"utf-8\" ?>\n<D:propfind xmlns:D=\"DAV:\">\n<D:allprop/>\n</D:propfind>"
#define LOCK_REQUEST "<?xml version=\"1.0\" encoding=\"utf-8\" ?>\n<D:lockinfo xmlns:D=\"DAV:\">\n<D:lockscope><D:exclusive/></D:lockscope>\n<D:locktype><D:write/></D:locktype>\n<D:owner>\n<D:href>mailto:%s</D:href>\n</D:owner>\n</D:lockinfo>"

#define LOCK_TIME 600
#define LOCK_REFRESH 30

/* bits #0-15 in revision.h */

#define LOCAL    (1u<<16)
#define REMOTE   (1u<<17)
#define FETCHING (1u<<18)
#define PUSHING  (1u<<19)

/* We allow "recursive" symbolic refs. Only within reason, though */
#define MAXDEPTH 5

static int pushing;
static int aborted;
static signed char remote_dir_exists[256];

static struct curl_slist *no_pragma_header;

static int push_verbosely;
static int push_all = MATCH_REFS_NONE;
static int force_all;
static int dry_run;

static struct object_list *objects;

struct repo
{
	char *url;
	char *path;
	int path_len;
	int has_info_refs;
	int can_update_info_refs;
	int has_info_packs;
	struct packed_git *packs;
	struct remote_lock *locks;
};

static struct repo *remote;

enum transfer_state {
	NEED_FETCH,
	RUN_FETCH_LOOSE,
	RUN_FETCH_PACKED,
	NEED_PUSH,
	RUN_MKCOL,
	RUN_PUT,
	RUN_MOVE,
	ABORTED,
	COMPLETE,
};

struct transfer_request
{
	struct object *obj;
	char *url;
	char *dest;
	struct remote_lock *lock;
	struct curl_slist *headers;
	struct buffer buffer;
	char filename[PATH_MAX];
	char tmpfile[PATH_MAX];
	int local_fileno;
	FILE *local_stream;
	enum transfer_state state;
	CURLcode curl_result;
	char errorstr[CURL_ERROR_SIZE];
	long http_code;
	unsigned char real_sha1[20];
	git_SHA_CTX c;
	z_stream stream;
	int zret;
	int rename;
	void *userData;
	struct active_request_slot *slot;
	struct transfer_request *next;
};

static struct transfer_request *request_queue_head;

struct xml_ctx
{
	char *name;
	int len;
	char *cdata;
	void (*userFunc)(struct xml_ctx *ctx, int tag_closed);
	void *userData;
};

struct remote_lock
{
	char *url;
	char *owner;
	char *token;
	time_t start_time;
	long timeout;
	int refreshing;
	struct remote_lock *next;
};

/* Flags that control remote_ls processing */
#define PROCESS_FILES (1u << 0)
#define PROCESS_DIRS  (1u << 1)
#define RECURSIVE     (1u << 2)

/* Flags that remote_ls passes to callback functions */
#define IS_DIR (1u << 0)

struct remote_ls_ctx
{
	char *path;
	void (*userFunc)(struct remote_ls_ctx *ls);
	void *userData;
	int flags;
	char *dentry_name;
	int dentry_flags;
	struct remote_ls_ctx *parent;
};

static void finish_request(struct transfer_request *request);
static void release_request(struct transfer_request *request);

static void process_response(void *callback_data)
{
	struct transfer_request *request =
		(struct transfer_request *)callback_data;

	finish_request(request);
}

#ifdef USE_CURL_MULTI
static size_t fwrite_sha1_file(void *ptr, size_t eltsize, size_t nmemb,
			       void *data)
{
	unsigned char expn[4096];
	size_t size = eltsize * nmemb;
	int posn = 0;
	struct transfer_request *request = (struct transfer_request *)data;
	do {
		ssize_t retval = xwrite(request->local_fileno,
				       (char *) ptr + posn, size - posn);
		if (retval < 0)
			return posn;
		posn += retval;
	} while (posn < size);

	request->stream.avail_in = size;
	request->stream.next_in = ptr;
	do {
		request->stream.next_out = expn;
		request->stream.avail_out = sizeof(expn);
<<<<<<< HEAD
		request->zret = inflate(&request->stream, Z_SYNC_FLUSH);
		git_SHA1_Update(&request->c, expn,
=======
		request->zret = git_inflate(&request->stream, Z_SYNC_FLUSH);
		SHA1_Update(&request->c, expn,
>>>>>>> 39c68542
			    sizeof(expn) - request->stream.avail_out);
	} while (request->stream.avail_in && request->zret == Z_OK);
	data_received++;
	return size;
}

static void start_fetch_loose(struct transfer_request *request)
{
	char *hex = sha1_to_hex(request->obj->sha1);
	char *filename;
	char prevfile[PATH_MAX];
	char *url;
	char *posn;
	int prevlocal;
	unsigned char prev_buf[PREV_BUF_SIZE];
	ssize_t prev_read = 0;
	long prev_posn = 0;
	char range[RANGE_HEADER_SIZE];
	struct curl_slist *range_header = NULL;
	struct active_request_slot *slot;

	filename = sha1_file_name(request->obj->sha1);
	snprintf(request->filename, sizeof(request->filename), "%s", filename);
	snprintf(request->tmpfile, sizeof(request->tmpfile),
		 "%s.temp", filename);

	snprintf(prevfile, sizeof(prevfile), "%s.prev", request->filename);
	unlink(prevfile);
	rename(request->tmpfile, prevfile);
	unlink(request->tmpfile);

	if (request->local_fileno != -1)
		error("fd leakage in start: %d", request->local_fileno);
	request->local_fileno = open(request->tmpfile,
				     O_WRONLY | O_CREAT | O_EXCL, 0666);
	/* This could have failed due to the "lazy directory creation";
	 * try to mkdir the last path component.
	 */
	if (request->local_fileno < 0 && errno == ENOENT) {
		char *dir = strrchr(request->tmpfile, '/');
		if (dir) {
			*dir = 0;
			mkdir(request->tmpfile, 0777);
			*dir = '/';
		}
		request->local_fileno = open(request->tmpfile,
					     O_WRONLY | O_CREAT | O_EXCL, 0666);
	}

	if (request->local_fileno < 0) {
		request->state = ABORTED;
		error("Couldn't create temporary file %s for %s: %s",
		      request->tmpfile, request->filename, strerror(errno));
		return;
	}

	memset(&request->stream, 0, sizeof(request->stream));

	git_inflate_init(&request->stream);

	git_SHA1_Init(&request->c);

	url = xmalloc(strlen(remote->url) + 50);
	request->url = xmalloc(strlen(remote->url) + 50);
	strcpy(url, remote->url);
	posn = url + strlen(remote->url);
	strcpy(posn, "objects/");
	posn += 8;
	memcpy(posn, hex, 2);
	posn += 2;
	*(posn++) = '/';
	strcpy(posn, hex + 2);
	strcpy(request->url, url);

	/* If a previous temp file is present, process what was already
	   fetched. */
	prevlocal = open(prevfile, O_RDONLY);
	if (prevlocal != -1) {
		do {
			prev_read = xread(prevlocal, prev_buf, PREV_BUF_SIZE);
			if (prev_read>0) {
				if (fwrite_sha1_file(prev_buf,
						     1,
						     prev_read,
						     request) == prev_read) {
					prev_posn += prev_read;
				} else {
					prev_read = -1;
				}
			}
		} while (prev_read > 0);
		close(prevlocal);
	}
	unlink(prevfile);

	/* Reset inflate/SHA1 if there was an error reading the previous temp
	   file; also rewind to the beginning of the local file. */
	if (prev_read == -1) {
		memset(&request->stream, 0, sizeof(request->stream));
<<<<<<< HEAD
		inflateInit(&request->stream);
		git_SHA1_Init(&request->c);
=======
		git_inflate_init(&request->stream);
		SHA1_Init(&request->c);
>>>>>>> 39c68542
		if (prev_posn>0) {
			prev_posn = 0;
			lseek(request->local_fileno, 0, SEEK_SET);
			ftruncate(request->local_fileno, 0);
		}
	}

	slot = get_active_slot();
	slot->callback_func = process_response;
	slot->callback_data = request;
	request->slot = slot;

	curl_easy_setopt(slot->curl, CURLOPT_FILE, request);
	curl_easy_setopt(slot->curl, CURLOPT_WRITEFUNCTION, fwrite_sha1_file);
	curl_easy_setopt(slot->curl, CURLOPT_ERRORBUFFER, request->errorstr);
	curl_easy_setopt(slot->curl, CURLOPT_URL, url);
	curl_easy_setopt(slot->curl, CURLOPT_HTTPHEADER, no_pragma_header);

	/* If we have successfully processed data from a previous fetch
	   attempt, only fetch the data we don't already have. */
	if (prev_posn>0) {
		if (push_verbosely)
			fprintf(stderr,
				"Resuming fetch of object %s at byte %ld\n",
				hex, prev_posn);
		sprintf(range, "Range: bytes=%ld-", prev_posn);
		range_header = curl_slist_append(range_header, range);
		curl_easy_setopt(slot->curl,
				 CURLOPT_HTTPHEADER, range_header);
	}

	/* Try to get the request started, abort the request on error */
	request->state = RUN_FETCH_LOOSE;
	if (!start_active_slot(slot)) {
		fprintf(stderr, "Unable to start GET request\n");
		remote->can_update_info_refs = 0;
		release_request(request);
	}
}

static void start_mkcol(struct transfer_request *request)
{
	char *hex = sha1_to_hex(request->obj->sha1);
	struct active_request_slot *slot;
	char *posn;

	request->url = xmalloc(strlen(remote->url) + 13);
	strcpy(request->url, remote->url);
	posn = request->url + strlen(remote->url);
	strcpy(posn, "objects/");
	posn += 8;
	memcpy(posn, hex, 2);
	posn += 2;
	strcpy(posn, "/");

	slot = get_active_slot();
	slot->callback_func = process_response;
	slot->callback_data = request;
	curl_easy_setopt(slot->curl, CURLOPT_HTTPGET, 1); /* undo PUT setup */
	curl_easy_setopt(slot->curl, CURLOPT_URL, request->url);
	curl_easy_setopt(slot->curl, CURLOPT_ERRORBUFFER, request->errorstr);
	curl_easy_setopt(slot->curl, CURLOPT_CUSTOMREQUEST, DAV_MKCOL);
	curl_easy_setopt(slot->curl, CURLOPT_WRITEFUNCTION, fwrite_null);

	if (start_active_slot(slot)) {
		request->slot = slot;
		request->state = RUN_MKCOL;
	} else {
		request->state = ABORTED;
		free(request->url);
		request->url = NULL;
	}
}
#endif

static void start_fetch_packed(struct transfer_request *request)
{
	char *url;
	struct packed_git *target;
	FILE *packfile;
	char *filename;
	long prev_posn = 0;
	char range[RANGE_HEADER_SIZE];
	struct curl_slist *range_header = NULL;

	struct transfer_request *check_request = request_queue_head;
	struct active_request_slot *slot;

	target = find_sha1_pack(request->obj->sha1, remote->packs);
	if (!target) {
		fprintf(stderr, "Unable to fetch %s, will not be able to update server info refs\n", sha1_to_hex(request->obj->sha1));
		remote->can_update_info_refs = 0;
		release_request(request);
		return;
	}

	fprintf(stderr,	"Fetching pack %s\n", sha1_to_hex(target->sha1));
	fprintf(stderr, " which contains %s\n", sha1_to_hex(request->obj->sha1));

	filename = sha1_pack_name(target->sha1);
	snprintf(request->filename, sizeof(request->filename), "%s", filename);
	snprintf(request->tmpfile, sizeof(request->tmpfile),
		 "%s.temp", filename);

	url = xmalloc(strlen(remote->url) + 64);
	sprintf(url, "%sobjects/pack/pack-%s.pack",
		remote->url, sha1_to_hex(target->sha1));

	/* Make sure there isn't another open request for this pack */
	while (check_request) {
		if (check_request->state == RUN_FETCH_PACKED &&
		    !strcmp(check_request->url, url)) {
			free(url);
			release_request(request);
			return;
		}
		check_request = check_request->next;
	}

	packfile = fopen(request->tmpfile, "a");
	if (!packfile) {
		fprintf(stderr, "Unable to open local file %s for pack",
			request->tmpfile);
		remote->can_update_info_refs = 0;
		free(url);
		return;
	}

	slot = get_active_slot();
	slot->callback_func = process_response;
	slot->callback_data = request;
	request->slot = slot;
	request->local_stream = packfile;
	request->userData = target;

	request->url = url;
	curl_easy_setopt(slot->curl, CURLOPT_FILE, packfile);
	curl_easy_setopt(slot->curl, CURLOPT_WRITEFUNCTION, fwrite);
	curl_easy_setopt(slot->curl, CURLOPT_URL, url);
	curl_easy_setopt(slot->curl, CURLOPT_HTTPHEADER, no_pragma_header);
	slot->local = packfile;

	/* If there is data present from a previous transfer attempt,
	   resume where it left off */
	prev_posn = ftell(packfile);
	if (prev_posn>0) {
		if (push_verbosely)
			fprintf(stderr,
				"Resuming fetch of pack %s at byte %ld\n",
				sha1_to_hex(target->sha1), prev_posn);
		sprintf(range, "Range: bytes=%ld-", prev_posn);
		range_header = curl_slist_append(range_header, range);
		curl_easy_setopt(slot->curl, CURLOPT_HTTPHEADER, range_header);
	}

	/* Try to get the request started, abort the request on error */
	request->state = RUN_FETCH_PACKED;
	if (!start_active_slot(slot)) {
		fprintf(stderr, "Unable to start GET request\n");
		remote->can_update_info_refs = 0;
		release_request(request);
	}
}

static void start_put(struct transfer_request *request)
{
	char *hex = sha1_to_hex(request->obj->sha1);
	struct active_request_slot *slot;
	char *posn;
	enum object_type type;
	char hdr[50];
	void *unpacked;
	unsigned long len;
	int hdrlen;
	ssize_t size;
	z_stream stream;

	unpacked = read_sha1_file(request->obj->sha1, &type, &len);
	hdrlen = sprintf(hdr, "%s %lu", typename(type), len) + 1;

	/* Set it up */
	memset(&stream, 0, sizeof(stream));
	deflateInit(&stream, zlib_compression_level);
	size = deflateBound(&stream, len + hdrlen);
	strbuf_init(&request->buffer.buf, size);
	request->buffer.posn = 0;

	/* Compress it */
	stream.next_out = (unsigned char *)request->buffer.buf.buf;
	stream.avail_out = size;

	/* First header.. */
	stream.next_in = (void *)hdr;
	stream.avail_in = hdrlen;
	while (deflate(&stream, 0) == Z_OK)
		/* nothing */;

	/* Then the data itself.. */
	stream.next_in = unpacked;
	stream.avail_in = len;
	while (deflate(&stream, Z_FINISH) == Z_OK)
		/* nothing */;
	deflateEnd(&stream);
	free(unpacked);

	request->buffer.buf.len = stream.total_out;

	request->url = xmalloc(strlen(remote->url) +
			       strlen(request->lock->token) + 51);
	strcpy(request->url, remote->url);
	posn = request->url + strlen(remote->url);
	strcpy(posn, "objects/");
	posn += 8;
	memcpy(posn, hex, 2);
	posn += 2;
	*(posn++) = '/';
	strcpy(posn, hex + 2);
	request->dest = xmalloc(strlen(request->url) + 14);
	sprintf(request->dest, "Destination: %s", request->url);
	posn += 38;
	*(posn++) = '_';
	strcpy(posn, request->lock->token);

	slot = get_active_slot();
	slot->callback_func = process_response;
	slot->callback_data = request;
	curl_easy_setopt(slot->curl, CURLOPT_INFILE, &request->buffer);
	curl_easy_setopt(slot->curl, CURLOPT_INFILESIZE, request->buffer.buf.len);
	curl_easy_setopt(slot->curl, CURLOPT_READFUNCTION, fread_buffer);
	curl_easy_setopt(slot->curl, CURLOPT_WRITEFUNCTION, fwrite_null);
	curl_easy_setopt(slot->curl, CURLOPT_CUSTOMREQUEST, DAV_PUT);
	curl_easy_setopt(slot->curl, CURLOPT_UPLOAD, 1);
	curl_easy_setopt(slot->curl, CURLOPT_PUT, 1);
	curl_easy_setopt(slot->curl, CURLOPT_NOBODY, 0);
	curl_easy_setopt(slot->curl, CURLOPT_URL, request->url);

	if (start_active_slot(slot)) {
		request->slot = slot;
		request->state = RUN_PUT;
	} else {
		request->state = ABORTED;
		free(request->url);
		request->url = NULL;
	}
}

static void start_move(struct transfer_request *request)
{
	struct active_request_slot *slot;
	struct curl_slist *dav_headers = NULL;

	slot = get_active_slot();
	slot->callback_func = process_response;
	slot->callback_data = request;
	curl_easy_setopt(slot->curl, CURLOPT_HTTPGET, 1); /* undo PUT setup */
	curl_easy_setopt(slot->curl, CURLOPT_CUSTOMREQUEST, DAV_MOVE);
	dav_headers = curl_slist_append(dav_headers, request->dest);
	dav_headers = curl_slist_append(dav_headers, "Overwrite: T");
	curl_easy_setopt(slot->curl, CURLOPT_HTTPHEADER, dav_headers);
	curl_easy_setopt(slot->curl, CURLOPT_WRITEFUNCTION, fwrite_null);
	curl_easy_setopt(slot->curl, CURLOPT_URL, request->url);

	if (start_active_slot(slot)) {
		request->slot = slot;
		request->state = RUN_MOVE;
	} else {
		request->state = ABORTED;
		free(request->url);
		request->url = NULL;
	}
}

static int refresh_lock(struct remote_lock *lock)
{
	struct active_request_slot *slot;
	struct slot_results results;
	char *if_header;
	char timeout_header[25];
	struct curl_slist *dav_headers = NULL;
	int rc = 0;

	lock->refreshing = 1;

	if_header = xmalloc(strlen(lock->token) + 25);
	sprintf(if_header, "If: (<%s>)", lock->token);
	sprintf(timeout_header, "Timeout: Second-%ld", lock->timeout);
	dav_headers = curl_slist_append(dav_headers, if_header);
	dav_headers = curl_slist_append(dav_headers, timeout_header);

	slot = get_active_slot();
	slot->results = &results;
	curl_easy_setopt(slot->curl, CURLOPT_HTTPGET, 1);
	curl_easy_setopt(slot->curl, CURLOPT_WRITEFUNCTION, fwrite_null);
	curl_easy_setopt(slot->curl, CURLOPT_URL, lock->url);
	curl_easy_setopt(slot->curl, CURLOPT_CUSTOMREQUEST, DAV_LOCK);
	curl_easy_setopt(slot->curl, CURLOPT_HTTPHEADER, dav_headers);

	if (start_active_slot(slot)) {
		run_active_slot(slot);
		if (results.curl_result != CURLE_OK) {
			fprintf(stderr, "LOCK HTTP error %ld\n",
				results.http_code);
		} else {
			lock->start_time = time(NULL);
			rc = 1;
		}
	}

	lock->refreshing = 0;
	curl_slist_free_all(dav_headers);
	free(if_header);

	return rc;
}

static void check_locks(void)
{
	struct remote_lock *lock = remote->locks;
	time_t current_time = time(NULL);
	int time_remaining;

	while (lock) {
		time_remaining = lock->start_time + lock->timeout -
			current_time;
		if (!lock->refreshing && time_remaining < LOCK_REFRESH) {
			if (!refresh_lock(lock)) {
				fprintf(stderr,
					"Unable to refresh lock for %s\n",
					lock->url);
				aborted = 1;
				return;
			}
		}
		lock = lock->next;
	}
}

static void release_request(struct transfer_request *request)
{
	struct transfer_request *entry = request_queue_head;

	if (request == request_queue_head) {
		request_queue_head = request->next;
	} else {
		while (entry->next != NULL && entry->next != request)
			entry = entry->next;
		if (entry->next == request)
			entry->next = entry->next->next;
	}

	if (request->local_fileno != -1)
		close(request->local_fileno);
	if (request->local_stream)
		fclose(request->local_stream);
	free(request->url);
	free(request);
}

static void finish_request(struct transfer_request *request)
{
	struct stat st;
	struct packed_git *target;
	struct packed_git **lst;

	request->curl_result = request->slot->curl_result;
	request->http_code = request->slot->http_code;
	request->slot = NULL;

	/* Keep locks active */
	check_locks();

	if (request->headers != NULL)
		curl_slist_free_all(request->headers);

	/* URL is reused for MOVE after PUT */
	if (request->state != RUN_PUT) {
		free(request->url);
		request->url = NULL;
	}

	if (request->state == RUN_MKCOL) {
		if (request->curl_result == CURLE_OK ||
		    request->http_code == 405) {
			remote_dir_exists[request->obj->sha1[0]] = 1;
			start_put(request);
		} else {
			fprintf(stderr, "MKCOL %s failed, aborting (%d/%ld)\n",
				sha1_to_hex(request->obj->sha1),
				request->curl_result, request->http_code);
			request->state = ABORTED;
			aborted = 1;
		}
	} else if (request->state == RUN_PUT) {
		if (request->curl_result == CURLE_OK) {
			start_move(request);
		} else {
			fprintf(stderr,	"PUT %s failed, aborting (%d/%ld)\n",
				sha1_to_hex(request->obj->sha1),
				request->curl_result, request->http_code);
			request->state = ABORTED;
			aborted = 1;
		}
	} else if (request->state == RUN_MOVE) {
		if (request->curl_result == CURLE_OK) {
			if (push_verbosely)
				fprintf(stderr, "    sent %s\n",
					sha1_to_hex(request->obj->sha1));
			request->obj->flags |= REMOTE;
			release_request(request);
		} else {
			fprintf(stderr, "MOVE %s failed, aborting (%d/%ld)\n",
				sha1_to_hex(request->obj->sha1),
				request->curl_result, request->http_code);
			request->state = ABORTED;
			aborted = 1;
		}
	} else if (request->state == RUN_FETCH_LOOSE) {
		fchmod(request->local_fileno, 0444);
		close(request->local_fileno); request->local_fileno = -1;

		if (request->curl_result != CURLE_OK &&
		    request->http_code != 416) {
			if (stat(request->tmpfile, &st) == 0) {
				if (st.st_size == 0)
					unlink(request->tmpfile);
			}
		} else {
			if (request->http_code == 416)
				fprintf(stderr, "Warning: requested range invalid; we may already have all the data.\n");

<<<<<<< HEAD
			inflateEnd(&request->stream);
			git_SHA1_Final(request->real_sha1, &request->c);
=======
			git_inflate_end(&request->stream);
			SHA1_Final(request->real_sha1, &request->c);
>>>>>>> 39c68542
			if (request->zret != Z_STREAM_END) {
				unlink(request->tmpfile);
			} else if (hashcmp(request->obj->sha1, request->real_sha1)) {
				unlink(request->tmpfile);
			} else {
				request->rename =
					move_temp_to_file(
						request->tmpfile,
						request->filename);
				if (request->rename == 0) {
					request->obj->flags |= (LOCAL | REMOTE);
				}
			}
		}

		/* Try fetching packed if necessary */
		if (request->obj->flags & LOCAL)
			release_request(request);
		else
			start_fetch_packed(request);

	} else if (request->state == RUN_FETCH_PACKED) {
		if (request->curl_result != CURLE_OK) {
			fprintf(stderr, "Unable to get pack file %s\n%s",
				request->url, curl_errorstr);
			remote->can_update_info_refs = 0;
		} else {
			off_t pack_size = ftell(request->local_stream);

			fclose(request->local_stream);
			request->local_stream = NULL;
			if (!move_temp_to_file(request->tmpfile,
					       request->filename)) {
				target = (struct packed_git *)request->userData;
				target->pack_size = pack_size;
				lst = &remote->packs;
				while (*lst != target)
					lst = &((*lst)->next);
				*lst = (*lst)->next;

				if (!verify_pack(target))
					install_packed_git(target);
				else
					remote->can_update_info_refs = 0;
			}
		}
		release_request(request);
	}
}

#ifdef USE_CURL_MULTI
static int fill_active_slot(void *unused)
{
	struct transfer_request *request = request_queue_head;

	if (aborted)
		return 0;

	for (request = request_queue_head; request; request = request->next) {
		if (request->state == NEED_FETCH) {
			start_fetch_loose(request);
			return 1;
		} else if (pushing && request->state == NEED_PUSH) {
			if (remote_dir_exists[request->obj->sha1[0]] == 1) {
				start_put(request);
			} else {
				start_mkcol(request);
			}
			return 1;
		}
	}
	return 0;
}
#endif

static void get_remote_object_list(unsigned char parent);

static void add_fetch_request(struct object *obj)
{
	struct transfer_request *request;

	check_locks();

	/*
	 * Don't fetch the object if it's known to exist locally
	 * or is already in the request queue
	 */
	if (remote_dir_exists[obj->sha1[0]] == -1)
		get_remote_object_list(obj->sha1[0]);
	if (obj->flags & (LOCAL | FETCHING))
		return;

	obj->flags |= FETCHING;
	request = xmalloc(sizeof(*request));
	request->obj = obj;
	request->url = NULL;
	request->lock = NULL;
	request->headers = NULL;
	request->local_fileno = -1;
	request->local_stream = NULL;
	request->state = NEED_FETCH;
	request->next = request_queue_head;
	request_queue_head = request;

#ifdef USE_CURL_MULTI
	fill_active_slots();
	step_active_slots();
#endif
}

static int add_send_request(struct object *obj, struct remote_lock *lock)
{
	struct transfer_request *request = request_queue_head;
	struct packed_git *target;

	/* Keep locks active */
	check_locks();

	/*
	 * Don't push the object if it's known to exist on the remote
	 * or is already in the request queue
	 */
	if (remote_dir_exists[obj->sha1[0]] == -1)
		get_remote_object_list(obj->sha1[0]);
	if (obj->flags & (REMOTE | PUSHING))
		return 0;
	target = find_sha1_pack(obj->sha1, remote->packs);
	if (target) {
		obj->flags |= REMOTE;
		return 0;
	}

	obj->flags |= PUSHING;
	request = xmalloc(sizeof(*request));
	request->obj = obj;
	request->url = NULL;
	request->lock = lock;
	request->headers = NULL;
	request->local_fileno = -1;
	request->local_stream = NULL;
	request->state = NEED_PUSH;
	request->next = request_queue_head;
	request_queue_head = request;

#ifdef USE_CURL_MULTI
	fill_active_slots();
	step_active_slots();
#endif

	return 1;
}

static int fetch_index(unsigned char *sha1)
{
	char *hex = sha1_to_hex(sha1);
	char *filename;
	char *url;
	char tmpfile[PATH_MAX];
	long prev_posn = 0;
	char range[RANGE_HEADER_SIZE];
	struct curl_slist *range_header = NULL;

	FILE *indexfile;
	struct active_request_slot *slot;
	struct slot_results results;

	/* Don't use the index if the pack isn't there */
	url = xmalloc(strlen(remote->url) + 64);
	sprintf(url, "%sobjects/pack/pack-%s.pack", remote->url, hex);
	slot = get_active_slot();
	slot->results = &results;
	curl_easy_setopt(slot->curl, CURLOPT_URL, url);
	curl_easy_setopt(slot->curl, CURLOPT_NOBODY, 1);
	if (start_active_slot(slot)) {
		run_active_slot(slot);
		if (results.curl_result != CURLE_OK) {
			free(url);
			return error("Unable to verify pack %s is available",
				     hex);
		}
	} else {
		free(url);
		return error("Unable to start request");
	}

	if (has_pack_index(sha1)) {
		free(url);
		return 0;
	}

	if (push_verbosely)
		fprintf(stderr, "Getting index for pack %s\n", hex);

	sprintf(url, "%sobjects/pack/pack-%s.idx", remote->url, hex);

	filename = sha1_pack_index_name(sha1);
	snprintf(tmpfile, sizeof(tmpfile), "%s.temp", filename);
	indexfile = fopen(tmpfile, "a");
	if (!indexfile) {
		free(url);
		return error("Unable to open local file %s for pack index",
			     tmpfile);
	}

	slot = get_active_slot();
	slot->results = &results;
	curl_easy_setopt(slot->curl, CURLOPT_NOBODY, 0);
	curl_easy_setopt(slot->curl, CURLOPT_HTTPGET, 1);
	curl_easy_setopt(slot->curl, CURLOPT_FILE, indexfile);
	curl_easy_setopt(slot->curl, CURLOPT_WRITEFUNCTION, fwrite);
	curl_easy_setopt(slot->curl, CURLOPT_URL, url);
	curl_easy_setopt(slot->curl, CURLOPT_HTTPHEADER, no_pragma_header);
	slot->local = indexfile;

	/* If there is data present from a previous transfer attempt,
	   resume where it left off */
	prev_posn = ftell(indexfile);
	if (prev_posn>0) {
		if (push_verbosely)
			fprintf(stderr,
				"Resuming fetch of index for pack %s at byte %ld\n",
				hex, prev_posn);
		sprintf(range, "Range: bytes=%ld-", prev_posn);
		range_header = curl_slist_append(range_header, range);
		curl_easy_setopt(slot->curl, CURLOPT_HTTPHEADER, range_header);
	}

	if (start_active_slot(slot)) {
		run_active_slot(slot);
		if (results.curl_result != CURLE_OK) {
			free(url);
			fclose(indexfile);
			return error("Unable to get pack index %s\n%s", url,
				     curl_errorstr);
		}
	} else {
		free(url);
		fclose(indexfile);
		return error("Unable to start request");
	}

	free(url);
	fclose(indexfile);

	return move_temp_to_file(tmpfile, filename);
}

static int setup_index(unsigned char *sha1)
{
	struct packed_git *new_pack;

	if (fetch_index(sha1))
		return -1;

	new_pack = parse_pack_index(sha1);
	new_pack->next = remote->packs;
	remote->packs = new_pack;
	return 0;
}

static int fetch_indices(void)
{
	unsigned char sha1[20];
	char *url;
	struct strbuf buffer = STRBUF_INIT;
	char *data;
	int i = 0;

	struct active_request_slot *slot;
	struct slot_results results;

	if (push_verbosely)
		fprintf(stderr, "Getting pack list\n");

	url = xmalloc(strlen(remote->url) + 20);
	sprintf(url, "%sobjects/info/packs", remote->url);

	slot = get_active_slot();
	slot->results = &results;
	curl_easy_setopt(slot->curl, CURLOPT_FILE, &buffer);
	curl_easy_setopt(slot->curl, CURLOPT_WRITEFUNCTION, fwrite_buffer);
	curl_easy_setopt(slot->curl, CURLOPT_URL, url);
	curl_easy_setopt(slot->curl, CURLOPT_HTTPHEADER, NULL);
	if (start_active_slot(slot)) {
		run_active_slot(slot);
		if (results.curl_result != CURLE_OK) {
			strbuf_release(&buffer);
			free(url);
			if (results.http_code == 404)
				return 0;
			else
				return error("%s", curl_errorstr);
		}
	} else {
		strbuf_release(&buffer);
		free(url);
		return error("Unable to start request");
	}
	free(url);

	data = buffer.buf;
	while (i < buffer.len) {
		switch (data[i]) {
		case 'P':
			i++;
			if (i + 52 < buffer.len &&
			    !prefixcmp(data + i, " pack-") &&
			    !prefixcmp(data + i + 46, ".pack\n")) {
				get_sha1_hex(data + i + 6, sha1);
				setup_index(sha1);
				i += 51;
				break;
			}
		default:
			while (data[i] != '\n')
				i++;
		}
		i++;
	}

	strbuf_release(&buffer);
	return 0;
}

static void one_remote_object(const char *hex)
{
	unsigned char sha1[20];
	struct object *obj;

	if (get_sha1_hex(hex, sha1) != 0)
		return;

	obj = lookup_object(sha1);
	if (!obj)
		obj = parse_object(sha1);

	/* Ignore remote objects that don't exist locally */
	if (!obj)
		return;

	obj->flags |= REMOTE;
	if (!object_list_contains(objects, obj))
		object_list_insert(obj, &objects);
}

static void handle_lockprop_ctx(struct xml_ctx *ctx, int tag_closed)
{
	int *lock_flags = (int *)ctx->userData;

	if (tag_closed) {
		if (!strcmp(ctx->name, DAV_CTX_LOCKENTRY)) {
			if ((*lock_flags & DAV_PROP_LOCKEX) &&
			    (*lock_flags & DAV_PROP_LOCKWR)) {
				*lock_flags |= DAV_LOCK_OK;
			}
			*lock_flags &= DAV_LOCK_OK;
		} else if (!strcmp(ctx->name, DAV_CTX_LOCKTYPE_WRITE)) {
			*lock_flags |= DAV_PROP_LOCKWR;
		} else if (!strcmp(ctx->name, DAV_CTX_LOCKTYPE_EXCLUSIVE)) {
			*lock_flags |= DAV_PROP_LOCKEX;
		}
	}
}

static void handle_new_lock_ctx(struct xml_ctx *ctx, int tag_closed)
{
	struct remote_lock *lock = (struct remote_lock *)ctx->userData;

	if (tag_closed && ctx->cdata) {
		if (!strcmp(ctx->name, DAV_ACTIVELOCK_OWNER)) {
			lock->owner = xmalloc(strlen(ctx->cdata) + 1);
			strcpy(lock->owner, ctx->cdata);
		} else if (!strcmp(ctx->name, DAV_ACTIVELOCK_TIMEOUT)) {
			if (!prefixcmp(ctx->cdata, "Second-"))
				lock->timeout =
					strtol(ctx->cdata + 7, NULL, 10);
		} else if (!strcmp(ctx->name, DAV_ACTIVELOCK_TOKEN)) {
			lock->token = xmalloc(strlen(ctx->cdata) + 1);
			strcpy(lock->token, ctx->cdata);
		}
	}
}

static void one_remote_ref(char *refname);

static void
xml_start_tag(void *userData, const char *name, const char **atts)
{
	struct xml_ctx *ctx = (struct xml_ctx *)userData;
	const char *c = strchr(name, ':');
	int new_len;

	if (c == NULL)
		c = name;
	else
		c++;

	new_len = strlen(ctx->name) + strlen(c) + 2;

	if (new_len > ctx->len) {
		ctx->name = xrealloc(ctx->name, new_len);
		ctx->len = new_len;
	}
	strcat(ctx->name, ".");
	strcat(ctx->name, c);

	free(ctx->cdata);
	ctx->cdata = NULL;

	ctx->userFunc(ctx, 0);
}

static void
xml_end_tag(void *userData, const char *name)
{
	struct xml_ctx *ctx = (struct xml_ctx *)userData;
	const char *c = strchr(name, ':');
	char *ep;

	ctx->userFunc(ctx, 1);

	if (c == NULL)
		c = name;
	else
		c++;

	ep = ctx->name + strlen(ctx->name) - strlen(c) - 1;
	*ep = 0;
}

static void
xml_cdata(void *userData, const XML_Char *s, int len)
{
	struct xml_ctx *ctx = (struct xml_ctx *)userData;
	free(ctx->cdata);
	ctx->cdata = xmemdupz(s, len);
}

static struct remote_lock *lock_remote(const char *path, long timeout)
{
	struct active_request_slot *slot;
	struct slot_results results;
	struct buffer out_buffer = { STRBUF_INIT, 0 };
	struct strbuf in_buffer = STRBUF_INIT;
	char *url;
	char *ep;
	char timeout_header[25];
	struct remote_lock *lock = NULL;
	struct curl_slist *dav_headers = NULL;
	struct xml_ctx ctx;

	url = xmalloc(strlen(remote->url) + strlen(path) + 1);
	sprintf(url, "%s%s", remote->url, path);

	/* Make sure leading directories exist for the remote ref */
	ep = strchr(url + strlen(remote->url) + 1, '/');
	while (ep) {
		char saved_character = ep[1];
		ep[1] = '\0';
		slot = get_active_slot();
		slot->results = &results;
		curl_easy_setopt(slot->curl, CURLOPT_HTTPGET, 1);
		curl_easy_setopt(slot->curl, CURLOPT_URL, url);
		curl_easy_setopt(slot->curl, CURLOPT_CUSTOMREQUEST, DAV_MKCOL);
		curl_easy_setopt(slot->curl, CURLOPT_WRITEFUNCTION, fwrite_null);
		if (start_active_slot(slot)) {
			run_active_slot(slot);
			if (results.curl_result != CURLE_OK &&
			    results.http_code != 405) {
				fprintf(stderr,
					"Unable to create branch path %s\n",
					url);
				free(url);
				return NULL;
			}
		} else {
			fprintf(stderr, "Unable to start MKCOL request\n");
			free(url);
			return NULL;
		}
		ep[1] = saved_character;
		ep = strchr(ep + 1, '/');
	}

	strbuf_addf(&out_buffer.buf, LOCK_REQUEST, git_default_email);

	sprintf(timeout_header, "Timeout: Second-%ld", timeout);
	dav_headers = curl_slist_append(dav_headers, timeout_header);
	dav_headers = curl_slist_append(dav_headers, "Content-Type: text/xml");

	slot = get_active_slot();
	slot->results = &results;
	curl_easy_setopt(slot->curl, CURLOPT_INFILE, &out_buffer);
	curl_easy_setopt(slot->curl, CURLOPT_INFILESIZE, out_buffer.buf.len);
	curl_easy_setopt(slot->curl, CURLOPT_READFUNCTION, fread_buffer);
	curl_easy_setopt(slot->curl, CURLOPT_FILE, &in_buffer);
	curl_easy_setopt(slot->curl, CURLOPT_WRITEFUNCTION, fwrite_buffer);
	curl_easy_setopt(slot->curl, CURLOPT_URL, url);
	curl_easy_setopt(slot->curl, CURLOPT_UPLOAD, 1);
	curl_easy_setopt(slot->curl, CURLOPT_CUSTOMREQUEST, DAV_LOCK);
	curl_easy_setopt(slot->curl, CURLOPT_HTTPHEADER, dav_headers);

	lock = xcalloc(1, sizeof(*lock));
	lock->timeout = -1;

	if (start_active_slot(slot)) {
		run_active_slot(slot);
		if (results.curl_result == CURLE_OK) {
			XML_Parser parser = XML_ParserCreate(NULL);
			enum XML_Status result;
			ctx.name = xcalloc(10, 1);
			ctx.len = 0;
			ctx.cdata = NULL;
			ctx.userFunc = handle_new_lock_ctx;
			ctx.userData = lock;
			XML_SetUserData(parser, &ctx);
			XML_SetElementHandler(parser, xml_start_tag,
					      xml_end_tag);
			XML_SetCharacterDataHandler(parser, xml_cdata);
			result = XML_Parse(parser, in_buffer.buf,
					   in_buffer.len, 1);
			free(ctx.name);
			if (result != XML_STATUS_OK) {
				fprintf(stderr, "XML error: %s\n",
					XML_ErrorString(
						XML_GetErrorCode(parser)));
				lock->timeout = -1;
			}
			XML_ParserFree(parser);
		}
	} else {
		fprintf(stderr, "Unable to start LOCK request\n");
	}

	curl_slist_free_all(dav_headers);
	strbuf_release(&out_buffer.buf);
	strbuf_release(&in_buffer);

	if (lock->token == NULL || lock->timeout <= 0) {
		free(lock->token);
		free(lock->owner);
		free(url);
		free(lock);
		lock = NULL;
	} else {
		lock->url = url;
		lock->start_time = time(NULL);
		lock->next = remote->locks;
		remote->locks = lock;
	}

	return lock;
}

static int unlock_remote(struct remote_lock *lock)
{
	struct active_request_slot *slot;
	struct slot_results results;
	struct remote_lock *prev = remote->locks;
	char *lock_token_header;
	struct curl_slist *dav_headers = NULL;
	int rc = 0;

	lock_token_header = xmalloc(strlen(lock->token) + 31);
	sprintf(lock_token_header, "Lock-Token: <%s>",
		lock->token);
	dav_headers = curl_slist_append(dav_headers, lock_token_header);

	slot = get_active_slot();
	slot->results = &results;
	curl_easy_setopt(slot->curl, CURLOPT_WRITEFUNCTION, fwrite_null);
	curl_easy_setopt(slot->curl, CURLOPT_URL, lock->url);
	curl_easy_setopt(slot->curl, CURLOPT_CUSTOMREQUEST, DAV_UNLOCK);
	curl_easy_setopt(slot->curl, CURLOPT_HTTPHEADER, dav_headers);

	if (start_active_slot(slot)) {
		run_active_slot(slot);
		if (results.curl_result == CURLE_OK)
			rc = 1;
		else
			fprintf(stderr, "UNLOCK HTTP error %ld\n",
				results.http_code);
	} else {
		fprintf(stderr, "Unable to start UNLOCK request\n");
	}

	curl_slist_free_all(dav_headers);
	free(lock_token_header);

	if (remote->locks == lock) {
		remote->locks = lock->next;
	} else {
		while (prev && prev->next != lock)
			prev = prev->next;
		if (prev)
			prev->next = prev->next->next;
	}

	free(lock->owner);
	free(lock->url);
	free(lock->token);
	free(lock);

	return rc;
}

static void remove_locks(void)
{
	struct remote_lock *lock = remote->locks;

	fprintf(stderr, "Removing remote locks...\n");
	while (lock) {
		unlock_remote(lock);
		lock = lock->next;
	}
}

static void remove_locks_on_signal(int signo)
{
	remove_locks();
	signal(signo, SIG_DFL);
	raise(signo);
}

static void remote_ls(const char *path, int flags,
		      void (*userFunc)(struct remote_ls_ctx *ls),
		      void *userData);

static void process_ls_object(struct remote_ls_ctx *ls)
{
	unsigned int *parent = (unsigned int *)ls->userData;
	char *path = ls->dentry_name;
	char *obj_hex;

	if (!strcmp(ls->path, ls->dentry_name) && (ls->flags & IS_DIR)) {
		remote_dir_exists[*parent] = 1;
		return;
	}

	if (strlen(path) != 49)
		return;
	path += 8;
	obj_hex = xmalloc(strlen(path));
	/* NB: path is not null-terminated, can not use strlcpy here */
	memcpy(obj_hex, path, 2);
	strcpy(obj_hex + 2, path + 3);
	one_remote_object(obj_hex);
	free(obj_hex);
}

static void process_ls_ref(struct remote_ls_ctx *ls)
{
	if (!strcmp(ls->path, ls->dentry_name) && (ls->dentry_flags & IS_DIR)) {
		fprintf(stderr, "  %s\n", ls->dentry_name);
		return;
	}

	if (!(ls->dentry_flags & IS_DIR))
		one_remote_ref(ls->dentry_name);
}

static void handle_remote_ls_ctx(struct xml_ctx *ctx, int tag_closed)
{
	struct remote_ls_ctx *ls = (struct remote_ls_ctx *)ctx->userData;

	if (tag_closed) {
		if (!strcmp(ctx->name, DAV_PROPFIND_RESP) && ls->dentry_name) {
			if (ls->dentry_flags & IS_DIR) {
				if (ls->flags & PROCESS_DIRS) {
					ls->userFunc(ls);
				}
				if (strcmp(ls->dentry_name, ls->path) &&
				    ls->flags & RECURSIVE) {
					remote_ls(ls->dentry_name,
						  ls->flags,
						  ls->userFunc,
						  ls->userData);
				}
			} else if (ls->flags & PROCESS_FILES) {
				ls->userFunc(ls);
			}
		} else if (!strcmp(ctx->name, DAV_PROPFIND_NAME) && ctx->cdata) {
			char *path = ctx->cdata;
			if (*ctx->cdata == 'h') {
				path = strstr(path, "//");
				if (path) {
					path = strchr(path+2, '/');
				}
			}
			if (path) {
				path += remote->path_len;
				ls->dentry_name = xstrdup(path);
			}
		} else if (!strcmp(ctx->name, DAV_PROPFIND_COLLECTION)) {
			ls->dentry_flags |= IS_DIR;
		}
	} else if (!strcmp(ctx->name, DAV_PROPFIND_RESP)) {
		free(ls->dentry_name);
		ls->dentry_name = NULL;
		ls->dentry_flags = 0;
	}
}

/*
 * NEEDSWORK: remote_ls() ignores info/refs on the remote side.  But it
 * should _only_ heed the information from that file, instead of trying to
 * determine the refs from the remote file system (badly: it does not even
 * know about packed-refs).
 */
static void remote_ls(const char *path, int flags,
		      void (*userFunc)(struct remote_ls_ctx *ls),
		      void *userData)
{
	char *url = xmalloc(strlen(remote->url) + strlen(path) + 1);
	struct active_request_slot *slot;
	struct slot_results results;
	struct strbuf in_buffer = STRBUF_INIT;
	struct buffer out_buffer = { STRBUF_INIT, 0 };
	struct curl_slist *dav_headers = NULL;
	struct xml_ctx ctx;
	struct remote_ls_ctx ls;

	ls.flags = flags;
	ls.path = xstrdup(path);
	ls.dentry_name = NULL;
	ls.dentry_flags = 0;
	ls.userData = userData;
	ls.userFunc = userFunc;

	sprintf(url, "%s%s", remote->url, path);

	strbuf_addf(&out_buffer.buf, PROPFIND_ALL_REQUEST);

	dav_headers = curl_slist_append(dav_headers, "Depth: 1");
	dav_headers = curl_slist_append(dav_headers, "Content-Type: text/xml");

	slot = get_active_slot();
	slot->results = &results;
	curl_easy_setopt(slot->curl, CURLOPT_INFILE, &out_buffer);
	curl_easy_setopt(slot->curl, CURLOPT_INFILESIZE, out_buffer.buf.len);
	curl_easy_setopt(slot->curl, CURLOPT_READFUNCTION, fread_buffer);
	curl_easy_setopt(slot->curl, CURLOPT_FILE, &in_buffer);
	curl_easy_setopt(slot->curl, CURLOPT_WRITEFUNCTION, fwrite_buffer);
	curl_easy_setopt(slot->curl, CURLOPT_URL, url);
	curl_easy_setopt(slot->curl, CURLOPT_UPLOAD, 1);
	curl_easy_setopt(slot->curl, CURLOPT_CUSTOMREQUEST, DAV_PROPFIND);
	curl_easy_setopt(slot->curl, CURLOPT_HTTPHEADER, dav_headers);

	if (start_active_slot(slot)) {
		run_active_slot(slot);
		if (results.curl_result == CURLE_OK) {
			XML_Parser parser = XML_ParserCreate(NULL);
			enum XML_Status result;
			ctx.name = xcalloc(10, 1);
			ctx.len = 0;
			ctx.cdata = NULL;
			ctx.userFunc = handle_remote_ls_ctx;
			ctx.userData = &ls;
			XML_SetUserData(parser, &ctx);
			XML_SetElementHandler(parser, xml_start_tag,
					      xml_end_tag);
			XML_SetCharacterDataHandler(parser, xml_cdata);
			result = XML_Parse(parser, in_buffer.buf,
					   in_buffer.len, 1);
			free(ctx.name);

			if (result != XML_STATUS_OK) {
				fprintf(stderr, "XML error: %s\n",
					XML_ErrorString(
						XML_GetErrorCode(parser)));
			}
			XML_ParserFree(parser);
		}
	} else {
		fprintf(stderr, "Unable to start PROPFIND request\n");
	}

	free(ls.path);
	free(url);
	strbuf_release(&out_buffer.buf);
	strbuf_release(&in_buffer);
	curl_slist_free_all(dav_headers);
}

static void get_remote_object_list(unsigned char parent)
{
	char path[] = "objects/XX/";
	static const char hex[] = "0123456789abcdef";
	unsigned int val = parent;

	path[8] = hex[val >> 4];
	path[9] = hex[val & 0xf];
	remote_dir_exists[val] = 0;
	remote_ls(path, (PROCESS_FILES | PROCESS_DIRS),
		  process_ls_object, &val);
}

static int locking_available(void)
{
	struct active_request_slot *slot;
	struct slot_results results;
	struct strbuf in_buffer = STRBUF_INIT;
	struct buffer out_buffer = { STRBUF_INIT, 0 };
	struct curl_slist *dav_headers = NULL;
	struct xml_ctx ctx;
	int lock_flags = 0;

	strbuf_addf(&out_buffer.buf, PROPFIND_SUPPORTEDLOCK_REQUEST, remote->url);

	dav_headers = curl_slist_append(dav_headers, "Depth: 0");
	dav_headers = curl_slist_append(dav_headers, "Content-Type: text/xml");

	slot = get_active_slot();
	slot->results = &results;
	curl_easy_setopt(slot->curl, CURLOPT_INFILE, &out_buffer);
	curl_easy_setopt(slot->curl, CURLOPT_INFILESIZE, out_buffer.buf.len);
	curl_easy_setopt(slot->curl, CURLOPT_READFUNCTION, fread_buffer);
	curl_easy_setopt(slot->curl, CURLOPT_FILE, &in_buffer);
	curl_easy_setopt(slot->curl, CURLOPT_WRITEFUNCTION, fwrite_buffer);
	curl_easy_setopt(slot->curl, CURLOPT_URL, remote->url);
	curl_easy_setopt(slot->curl, CURLOPT_UPLOAD, 1);
	curl_easy_setopt(slot->curl, CURLOPT_CUSTOMREQUEST, DAV_PROPFIND);
	curl_easy_setopt(slot->curl, CURLOPT_HTTPHEADER, dav_headers);

	if (start_active_slot(slot)) {
		run_active_slot(slot);
		if (results.curl_result == CURLE_OK) {
			XML_Parser parser = XML_ParserCreate(NULL);
			enum XML_Status result;
			ctx.name = xcalloc(10, 1);
			ctx.len = 0;
			ctx.cdata = NULL;
			ctx.userFunc = handle_lockprop_ctx;
			ctx.userData = &lock_flags;
			XML_SetUserData(parser, &ctx);
			XML_SetElementHandler(parser, xml_start_tag,
					      xml_end_tag);
			result = XML_Parse(parser, in_buffer.buf,
					   in_buffer.len, 1);
			free(ctx.name);

			if (result != XML_STATUS_OK) {
				fprintf(stderr, "XML error: %s\n",
					XML_ErrorString(
						XML_GetErrorCode(parser)));
				lock_flags = 0;
			}
			XML_ParserFree(parser);
			if (!lock_flags)
				error("Error: no DAV locking support on %s",
				      remote->url);

		} else {
			error("Cannot access URL %s, return code %d",
			      remote->url, results.curl_result);
			lock_flags = 0;
		}
	} else {
		error("Unable to start PROPFIND request on %s", remote->url);
	}

	strbuf_release(&out_buffer.buf);
	strbuf_release(&in_buffer);
	curl_slist_free_all(dav_headers);

	return lock_flags;
}

static struct object_list **add_one_object(struct object *obj, struct object_list **p)
{
	struct object_list *entry = xmalloc(sizeof(struct object_list));
	entry->item = obj;
	entry->next = *p;
	*p = entry;
	return &entry->next;
}

static struct object_list **process_blob(struct blob *blob,
					 struct object_list **p,
					 struct name_path *path,
					 const char *name)
{
	struct object *obj = &blob->object;

	obj->flags |= LOCAL;

	if (obj->flags & (UNINTERESTING | SEEN))
		return p;

	obj->flags |= SEEN;
	return add_one_object(obj, p);
}

static struct object_list **process_tree(struct tree *tree,
					 struct object_list **p,
					 struct name_path *path,
					 const char *name)
{
	struct object *obj = &tree->object;
	struct tree_desc desc;
	struct name_entry entry;
	struct name_path me;

	obj->flags |= LOCAL;

	if (obj->flags & (UNINTERESTING | SEEN))
		return p;
	if (parse_tree(tree) < 0)
		die("bad tree object %s", sha1_to_hex(obj->sha1));

	obj->flags |= SEEN;
	name = xstrdup(name);
	p = add_one_object(obj, p);
	me.up = path;
	me.elem = name;
	me.elem_len = strlen(name);

	init_tree_desc(&desc, tree->buffer, tree->size);

	while (tree_entry(&desc, &entry))
		switch (object_type(entry.mode)) {
		case OBJ_TREE:
			p = process_tree(lookup_tree(entry.sha1), p, &me, name);
			break;
		case OBJ_BLOB:
			p = process_blob(lookup_blob(entry.sha1), p, &me, name);
			break;
		default:
			/* Subproject commit - not in this repository */
			break;
		}

	free(tree->buffer);
	tree->buffer = NULL;
	return p;
}

static int get_delta(struct rev_info *revs, struct remote_lock *lock)
{
	int i;
	struct commit *commit;
	struct object_list **p = &objects;
	int count = 0;

	while ((commit = get_revision(revs)) != NULL) {
		p = process_tree(commit->tree, p, NULL, "");
		commit->object.flags |= LOCAL;
		if (!(commit->object.flags & UNINTERESTING))
			count += add_send_request(&commit->object, lock);
	}

	for (i = 0; i < revs->pending.nr; i++) {
		struct object_array_entry *entry = revs->pending.objects + i;
		struct object *obj = entry->item;
		const char *name = entry->name;

		if (obj->flags & (UNINTERESTING | SEEN))
			continue;
		if (obj->type == OBJ_TAG) {
			obj->flags |= SEEN;
			p = add_one_object(obj, p);
			continue;
		}
		if (obj->type == OBJ_TREE) {
			p = process_tree((struct tree *)obj, p, NULL, name);
			continue;
		}
		if (obj->type == OBJ_BLOB) {
			p = process_blob((struct blob *)obj, p, NULL, name);
			continue;
		}
		die("unknown pending object %s (%s)", sha1_to_hex(obj->sha1), name);
	}

	while (objects) {
		if (!(objects->item->flags & UNINTERESTING))
			count += add_send_request(objects->item, lock);
		objects = objects->next;
	}

	return count;
}

static int update_remote(unsigned char *sha1, struct remote_lock *lock)
{
	struct active_request_slot *slot;
	struct slot_results results;
	char *if_header;
	struct buffer out_buffer = { STRBUF_INIT, 0 };
	struct curl_slist *dav_headers = NULL;

	if_header = xmalloc(strlen(lock->token) + 25);
	sprintf(if_header, "If: (<%s>)", lock->token);
	dav_headers = curl_slist_append(dav_headers, if_header);

	strbuf_addf(&out_buffer.buf, "%s\n", sha1_to_hex(sha1));

	slot = get_active_slot();
	slot->results = &results;
	curl_easy_setopt(slot->curl, CURLOPT_INFILE, &out_buffer);
	curl_easy_setopt(slot->curl, CURLOPT_INFILESIZE, out_buffer.buf.len);
	curl_easy_setopt(slot->curl, CURLOPT_READFUNCTION, fread_buffer);
	curl_easy_setopt(slot->curl, CURLOPT_WRITEFUNCTION, fwrite_null);
	curl_easy_setopt(slot->curl, CURLOPT_CUSTOMREQUEST, DAV_PUT);
	curl_easy_setopt(slot->curl, CURLOPT_HTTPHEADER, dav_headers);
	curl_easy_setopt(slot->curl, CURLOPT_UPLOAD, 1);
	curl_easy_setopt(slot->curl, CURLOPT_PUT, 1);
	curl_easy_setopt(slot->curl, CURLOPT_URL, lock->url);

	if (start_active_slot(slot)) {
		run_active_slot(slot);
		strbuf_release(&out_buffer.buf);
		free(if_header);
		if (results.curl_result != CURLE_OK) {
			fprintf(stderr,
				"PUT error: curl result=%d, HTTP code=%ld\n",
				results.curl_result, results.http_code);
			/* We should attempt recovery? */
			return 0;
		}
	} else {
		strbuf_release(&out_buffer.buf);
		free(if_header);
		fprintf(stderr, "Unable to start PUT request\n");
		return 0;
	}

	return 1;
}

static struct ref *local_refs, **local_tail;
static struct ref *remote_refs, **remote_tail;

static int one_local_ref(const char *refname, const unsigned char *sha1, int flag, void *cb_data)
{
	struct ref *ref;
	int len = strlen(refname) + 1;
	ref = xcalloc(1, sizeof(*ref) + len);
	hashcpy(ref->new_sha1, sha1);
	memcpy(ref->name, refname, len);
	*local_tail = ref;
	local_tail = &ref->next;
	return 0;
}

static void one_remote_ref(char *refname)
{
	struct ref *ref;
	struct object *obj;

	ref = alloc_ref(refname);

	if (http_fetch_ref(remote->url, ref) != 0) {
		fprintf(stderr,
			"Unable to fetch ref %s from %s\n",
			refname, remote->url);
		free(ref);
		return;
	}

	/*
	 * Fetch a copy of the object if it doesn't exist locally - it
	 * may be required for updating server info later.
	 */
	if (remote->can_update_info_refs && !has_sha1_file(ref->old_sha1)) {
		obj = lookup_unknown_object(ref->old_sha1);
		if (obj) {
			fprintf(stderr,	"  fetch %s for %s\n",
				sha1_to_hex(ref->old_sha1), refname);
			add_fetch_request(obj);
		}
	}

	*remote_tail = ref;
	remote_tail = &ref->next;
}

static void get_local_heads(void)
{
	local_tail = &local_refs;
	for_each_ref(one_local_ref, NULL);
}

static void get_dav_remote_heads(void)
{
	remote_tail = &remote_refs;
	remote_ls("refs/", (PROCESS_FILES | PROCESS_DIRS | RECURSIVE), process_ls_ref, NULL);
}

static int is_zero_sha1(const unsigned char *sha1)
{
	int i;

	for (i = 0; i < 20; i++) {
		if (*sha1++)
			return 0;
	}
	return 1;
}

static void unmark_and_free(struct commit_list *list, unsigned int mark)
{
	while (list) {
		struct commit_list *temp = list;
		temp->item->object.flags &= ~mark;
		list = temp->next;
		free(temp);
	}
}

static int ref_newer(const unsigned char *new_sha1,
		     const unsigned char *old_sha1)
{
	struct object *o;
	struct commit *old, *new;
	struct commit_list *list, *used;
	int found = 0;

	/* Both new and old must be commit-ish and new is descendant of
	 * old.  Otherwise we require --force.
	 */
	o = deref_tag(parse_object(old_sha1), NULL, 0);
	if (!o || o->type != OBJ_COMMIT)
		return 0;
	old = (struct commit *) o;

	o = deref_tag(parse_object(new_sha1), NULL, 0);
	if (!o || o->type != OBJ_COMMIT)
		return 0;
	new = (struct commit *) o;

	if (parse_commit(new) < 0)
		return 0;

	used = list = NULL;
	commit_list_insert(new, &list);
	while (list) {
		new = pop_most_recent_commit(&list, TMP_MARK);
		commit_list_insert(new, &used);
		if (new == old) {
			found = 1;
			break;
		}
	}
	unmark_and_free(list, TMP_MARK);
	unmark_and_free(used, TMP_MARK);
	return found;
}

static void add_remote_info_ref(struct remote_ls_ctx *ls)
{
	struct strbuf *buf = (struct strbuf *)ls->userData;
	struct object *o;
	int len;
	char *ref_info;
	struct ref *ref;

	ref = alloc_ref(ls->dentry_name);

	if (http_fetch_ref(remote->url, ref) != 0) {
		fprintf(stderr,
			"Unable to fetch ref %s from %s\n",
			ls->dentry_name, remote->url);
		aborted = 1;
		free(ref);
		return;
	}

	o = parse_object(ref->old_sha1);
	if (!o) {
		fprintf(stderr,
			"Unable to parse object %s for remote ref %s\n",
			sha1_to_hex(ref->old_sha1), ls->dentry_name);
		aborted = 1;
		free(ref);
		return;
	}

	len = strlen(ls->dentry_name) + 42;
	ref_info = xcalloc(len + 1, 1);
	sprintf(ref_info, "%s	%s\n",
		sha1_to_hex(ref->old_sha1), ls->dentry_name);
	fwrite_buffer(ref_info, 1, len, buf);
	free(ref_info);

	if (o->type == OBJ_TAG) {
		o = deref_tag(o, ls->dentry_name, 0);
		if (o) {
			len = strlen(ls->dentry_name) + 45;
			ref_info = xcalloc(len + 1, 1);
			sprintf(ref_info, "%s	%s^{}\n",
				sha1_to_hex(o->sha1), ls->dentry_name);
			fwrite_buffer(ref_info, 1, len, buf);
			free(ref_info);
		}
	}
	free(ref);
}

static void update_remote_info_refs(struct remote_lock *lock)
{
	struct buffer buffer = { STRBUF_INIT, 0 };
	struct active_request_slot *slot;
	struct slot_results results;
	char *if_header;
	struct curl_slist *dav_headers = NULL;

	remote_ls("refs/", (PROCESS_FILES | RECURSIVE),
		  add_remote_info_ref, &buffer.buf);
	if (!aborted) {
		if_header = xmalloc(strlen(lock->token) + 25);
		sprintf(if_header, "If: (<%s>)", lock->token);
		dav_headers = curl_slist_append(dav_headers, if_header);

		slot = get_active_slot();
		slot->results = &results;
		curl_easy_setopt(slot->curl, CURLOPT_INFILE, &buffer);
		curl_easy_setopt(slot->curl, CURLOPT_INFILESIZE, buffer.buf.len);
		curl_easy_setopt(slot->curl, CURLOPT_READFUNCTION, fread_buffer);
		curl_easy_setopt(slot->curl, CURLOPT_WRITEFUNCTION, fwrite_null);
		curl_easy_setopt(slot->curl, CURLOPT_CUSTOMREQUEST, DAV_PUT);
		curl_easy_setopt(slot->curl, CURLOPT_HTTPHEADER, dav_headers);
		curl_easy_setopt(slot->curl, CURLOPT_UPLOAD, 1);
		curl_easy_setopt(slot->curl, CURLOPT_PUT, 1);
		curl_easy_setopt(slot->curl, CURLOPT_URL, lock->url);

		if (start_active_slot(slot)) {
			run_active_slot(slot);
			if (results.curl_result != CURLE_OK) {
				fprintf(stderr,
					"PUT error: curl result=%d, HTTP code=%ld\n",
					results.curl_result, results.http_code);
			}
		}
		free(if_header);
	}
	strbuf_release(&buffer.buf);
}

static int remote_exists(const char *path)
{
	char *url = xmalloc(strlen(remote->url) + strlen(path) + 1);
	struct active_request_slot *slot;
	struct slot_results results;
	int ret = -1;

	sprintf(url, "%s%s", remote->url, path);

	slot = get_active_slot();
	slot->results = &results;
	curl_easy_setopt(slot->curl, CURLOPT_URL, url);
	curl_easy_setopt(slot->curl, CURLOPT_NOBODY, 1);

	if (start_active_slot(slot)) {
		run_active_slot(slot);
		if (results.http_code == 404)
			ret = 0;
		else if (results.curl_result == CURLE_OK)
			ret = 1;
		else
			fprintf(stderr, "HEAD HTTP error %ld\n", results.http_code);
	} else {
		fprintf(stderr, "Unable to start HEAD request\n");
	}

	free(url);
	return ret;
}

static void fetch_symref(const char *path, char **symref, unsigned char *sha1)
{
	char *url;
	struct strbuf buffer = STRBUF_INIT;
	struct active_request_slot *slot;
	struct slot_results results;

	url = xmalloc(strlen(remote->url) + strlen(path) + 1);
	sprintf(url, "%s%s", remote->url, path);

	slot = get_active_slot();
	slot->results = &results;
	curl_easy_setopt(slot->curl, CURLOPT_FILE, &buffer);
	curl_easy_setopt(slot->curl, CURLOPT_WRITEFUNCTION, fwrite_buffer);
	curl_easy_setopt(slot->curl, CURLOPT_HTTPHEADER, NULL);
	curl_easy_setopt(slot->curl, CURLOPT_URL, url);
	if (start_active_slot(slot)) {
		run_active_slot(slot);
		if (results.curl_result != CURLE_OK) {
			die("Couldn't get %s for remote symref\n%s",
			    url, curl_errorstr);
		}
	} else {
		die("Unable to start remote symref request");
	}
	free(url);

	free(*symref);
	*symref = NULL;
	hashclr(sha1);

	if (buffer.len == 0)
		return;

	/* If it's a symref, set the refname; otherwise try for a sha1 */
	if (!prefixcmp((char *)buffer.buf, "ref: ")) {
		*symref = xmemdupz((char *)buffer.buf + 5, buffer.len - 6);
	} else {
		get_sha1_hex(buffer.buf, sha1);
	}

	strbuf_release(&buffer);
}

static int verify_merge_base(unsigned char *head_sha1, unsigned char *branch_sha1)
{
	struct commit *head = lookup_commit(head_sha1);
	struct commit *branch = lookup_commit(branch_sha1);
	struct commit_list *merge_bases = get_merge_bases(head, branch, 1);

	return (merge_bases && !merge_bases->next && merge_bases->item == branch);
}

static int delete_remote_branch(char *pattern, int force)
{
	struct ref *refs = remote_refs;
	struct ref *remote_ref = NULL;
	unsigned char head_sha1[20];
	char *symref = NULL;
	int match;
	int patlen = strlen(pattern);
	int i;
	struct active_request_slot *slot;
	struct slot_results results;
	char *url;

	/* Find the remote branch(es) matching the specified branch name */
	for (match = 0; refs; refs = refs->next) {
		char *name = refs->name;
		int namelen = strlen(name);
		if (namelen < patlen ||
		    memcmp(name + namelen - patlen, pattern, patlen))
			continue;
		if (namelen != patlen && name[namelen - patlen - 1] != '/')
			continue;
		match++;
		remote_ref = refs;
	}
	if (match == 0)
		return error("No remote branch matches %s", pattern);
	if (match != 1)
		return error("More than one remote branch matches %s",
			     pattern);

	/*
	 * Remote HEAD must be a symref (not exactly foolproof; a remote
	 * symlink to a symref will look like a symref)
	 */
	fetch_symref("HEAD", &symref, head_sha1);
	if (!symref)
		return error("Remote HEAD is not a symref");

	/* Remote branch must not be the remote HEAD */
	for (i=0; symref && i<MAXDEPTH; i++) {
		if (!strcmp(remote_ref->name, symref))
			return error("Remote branch %s is the current HEAD",
				     remote_ref->name);
		fetch_symref(symref, &symref, head_sha1);
	}

	/* Run extra sanity checks if delete is not forced */
	if (!force) {
		/* Remote HEAD must resolve to a known object */
		if (symref)
			return error("Remote HEAD symrefs too deep");
		if (is_zero_sha1(head_sha1))
			return error("Unable to resolve remote HEAD");
		if (!has_sha1_file(head_sha1))
			return error("Remote HEAD resolves to object %s\nwhich does not exist locally, perhaps you need to fetch?", sha1_to_hex(head_sha1));

		/* Remote branch must resolve to a known object */
		if (is_zero_sha1(remote_ref->old_sha1))
			return error("Unable to resolve remote branch %s",
				     remote_ref->name);
		if (!has_sha1_file(remote_ref->old_sha1))
			return error("Remote branch %s resolves to object %s\nwhich does not exist locally, perhaps you need to fetch?", remote_ref->name, sha1_to_hex(remote_ref->old_sha1));

		/* Remote branch must be an ancestor of remote HEAD */
		if (!verify_merge_base(head_sha1, remote_ref->old_sha1)) {
			return error("The branch '%s' is not an ancestor "
				     "of your current HEAD.\n"
				     "If you are sure you want to delete it,"
				     " run:\n\t'git http-push -D %s %s'",
				     remote_ref->name, remote->url, pattern);
		}
	}

	/* Send delete request */
	fprintf(stderr, "Removing remote branch '%s'\n", remote_ref->name);
	if (dry_run)
		return 0;
	url = xmalloc(strlen(remote->url) + strlen(remote_ref->name) + 1);
	sprintf(url, "%s%s", remote->url, remote_ref->name);
	slot = get_active_slot();
	slot->results = &results;
	curl_easy_setopt(slot->curl, CURLOPT_HTTPGET, 1);
	curl_easy_setopt(slot->curl, CURLOPT_WRITEFUNCTION, fwrite_null);
	curl_easy_setopt(slot->curl, CURLOPT_URL, url);
	curl_easy_setopt(slot->curl, CURLOPT_CUSTOMREQUEST, DAV_DELETE);
	if (start_active_slot(slot)) {
		run_active_slot(slot);
		free(url);
		if (results.curl_result != CURLE_OK)
			return error("DELETE request failed (%d/%ld)\n",
				     results.curl_result, results.http_code);
	} else {
		free(url);
		return error("Unable to start DELETE request");
	}

	return 0;
}

int main(int argc, char **argv)
{
	struct transfer_request *request;
	struct transfer_request *next_request;
	int nr_refspec = 0;
	char **refspec = NULL;
	struct remote_lock *ref_lock = NULL;
	struct remote_lock *info_ref_lock = NULL;
	struct rev_info revs;
	int delete_branch = 0;
	int force_delete = 0;
	int objects_to_send;
	int rc = 0;
	int i;
	int new_refs;
	struct ref *ref;
	char *rewritten_url = NULL;

	setup_git_directory();

	remote = xcalloc(sizeof(*remote), 1);

	argv++;
	for (i = 1; i < argc; i++, argv++) {
		char *arg = *argv;

		if (*arg == '-') {
			if (!strcmp(arg, "--all")) {
				push_all = MATCH_REFS_ALL;
				continue;
			}
			if (!strcmp(arg, "--force")) {
				force_all = 1;
				continue;
			}
			if (!strcmp(arg, "--dry-run")) {
				dry_run = 1;
				continue;
			}
			if (!strcmp(arg, "--verbose")) {
				push_verbosely = 1;
				continue;
			}
			if (!strcmp(arg, "-d")) {
				delete_branch = 1;
				continue;
			}
			if (!strcmp(arg, "-D")) {
				delete_branch = 1;
				force_delete = 1;
				continue;
			}
		}
		if (!remote->url) {
			char *path = strstr(arg, "//");
			remote->url = arg;
			remote->path_len = strlen(arg);
			if (path) {
				remote->path = strchr(path+2, '/');
				if (remote->path)
					remote->path_len = strlen(remote->path);
			}
			continue;
		}
		refspec = argv;
		nr_refspec = argc - i;
		break;
	}

#ifndef USE_CURL_MULTI
	die("git-push is not available for http/https repository when not compiled with USE_CURL_MULTI");
#endif

	if (!remote->url)
		usage(http_push_usage);

	if (delete_branch && nr_refspec != 1)
		die("You must specify only one branch name when deleting a remote branch");

	memset(remote_dir_exists, -1, 256);

	http_init(NULL);

	no_pragma_header = curl_slist_append(no_pragma_header, "Pragma:");

	if (remote->url && remote->url[strlen(remote->url)-1] != '/') {
		rewritten_url = xmalloc(strlen(remote->url)+2);
		strcpy(rewritten_url, remote->url);
		strcat(rewritten_url, "/");
		remote->path = rewritten_url + (remote->path - remote->url);
		remote->path_len++;
		remote->url = rewritten_url;
	}

	/* Verify DAV compliance/lock support */
	if (!locking_available()) {
		rc = 1;
		goto cleanup;
	}

	signal(SIGINT, remove_locks_on_signal);
	signal(SIGHUP, remove_locks_on_signal);
	signal(SIGQUIT, remove_locks_on_signal);
	signal(SIGTERM, remove_locks_on_signal);

	/* Check whether the remote has server info files */
	remote->can_update_info_refs = 0;
	remote->has_info_refs = remote_exists("info/refs");
	remote->has_info_packs = remote_exists("objects/info/packs");
	if (remote->has_info_refs) {
		info_ref_lock = lock_remote("info/refs", LOCK_TIME);
		if (info_ref_lock)
			remote->can_update_info_refs = 1;
		else {
			fprintf(stderr, "Error: cannot lock existing info/refs\n");
			rc = 1;
			goto cleanup;
		}
	}
	if (remote->has_info_packs)
		fetch_indices();

	/* Get a list of all local and remote heads to validate refspecs */
	get_local_heads();
	fprintf(stderr, "Fetching remote heads...\n");
	get_dav_remote_heads();

	/* Remove a remote branch if -d or -D was specified */
	if (delete_branch) {
		if (delete_remote_branch(refspec[0], force_delete) == -1)
			fprintf(stderr, "Unable to delete remote branch %s\n",
				refspec[0]);
		goto cleanup;
	}

	/* match them up */
	if (!remote_tail)
		remote_tail = &remote_refs;
	if (match_refs(local_refs, remote_refs, &remote_tail,
		       nr_refspec, (const char **) refspec, push_all)) {
		rc = -1;
		goto cleanup;
	}
	if (!remote_refs) {
		fprintf(stderr, "No refs in common and none specified; doing nothing.\n");
		rc = 0;
		goto cleanup;
	}

	new_refs = 0;
	for (ref = remote_refs; ref; ref = ref->next) {
		char old_hex[60], *new_hex;
		const char *commit_argv[4];
		int commit_argc;
		char *new_sha1_hex, *old_sha1_hex;

		if (!ref->peer_ref)
			continue;

		if (is_zero_sha1(ref->peer_ref->new_sha1)) {
			if (delete_remote_branch(ref->name, 1) == -1) {
				error("Could not remove %s", ref->name);
				rc = -4;
			}
			new_refs++;
			continue;
		}

		if (!hashcmp(ref->old_sha1, ref->peer_ref->new_sha1)) {
			if (push_verbosely || 1)
				fprintf(stderr, "'%s': up-to-date\n", ref->name);
			continue;
		}

		if (!force_all &&
		    !is_zero_sha1(ref->old_sha1) &&
		    !ref->force) {
			if (!has_sha1_file(ref->old_sha1) ||
			    !ref_newer(ref->peer_ref->new_sha1,
				       ref->old_sha1)) {
				/*
				 * We do not have the remote ref, or
				 * we know that the remote ref is not
				 * an ancestor of what we are trying to
				 * push.  Either way this can be losing
				 * commits at the remote end and likely
				 * we were not up to date to begin with.
				 */
				error("remote '%s' is not an ancestor of\n"
				      "local '%s'.\n"
				      "Maybe you are not up-to-date and "
				      "need to pull first?",
				      ref->name,
				      ref->peer_ref->name);
				rc = -2;
				continue;
			}
		}
		hashcpy(ref->new_sha1, ref->peer_ref->new_sha1);
		new_refs++;
		strcpy(old_hex, sha1_to_hex(ref->old_sha1));
		new_hex = sha1_to_hex(ref->new_sha1);

		fprintf(stderr, "updating '%s'", ref->name);
		if (strcmp(ref->name, ref->peer_ref->name))
			fprintf(stderr, " using '%s'", ref->peer_ref->name);
		fprintf(stderr, "\n  from %s\n  to   %s\n", old_hex, new_hex);
		if (dry_run)
			continue;

		/* Lock remote branch ref */
		ref_lock = lock_remote(ref->name, LOCK_TIME);
		if (ref_lock == NULL) {
			fprintf(stderr, "Unable to lock remote branch %s\n",
				ref->name);
			rc = 1;
			continue;
		}

		/* Set up revision info for this refspec */
		commit_argc = 3;
		new_sha1_hex = xstrdup(sha1_to_hex(ref->new_sha1));
		old_sha1_hex = NULL;
		commit_argv[1] = "--objects";
		commit_argv[2] = new_sha1_hex;
		if (!push_all && !is_zero_sha1(ref->old_sha1)) {
			old_sha1_hex = xmalloc(42);
			sprintf(old_sha1_hex, "^%s",
				sha1_to_hex(ref->old_sha1));
			commit_argv[3] = old_sha1_hex;
			commit_argc++;
		}
		init_revisions(&revs, setup_git_directory());
		setup_revisions(commit_argc, commit_argv, &revs, NULL);
		revs.edge_hint = 0; /* just in case */
		free(new_sha1_hex);
		if (old_sha1_hex) {
			free(old_sha1_hex);
			commit_argv[1] = NULL;
		}

		/* Generate a list of objects that need to be pushed */
		pushing = 0;
		if (prepare_revision_walk(&revs))
			die("revision walk setup failed");
		mark_edges_uninteresting(revs.commits, &revs, NULL);
		objects_to_send = get_delta(&revs, ref_lock);
		finish_all_active_slots();

		/* Push missing objects to remote, this would be a
		   convenient time to pack them first if appropriate. */
		pushing = 1;
		if (objects_to_send)
			fprintf(stderr, "    sending %d objects\n",
				objects_to_send);
#ifdef USE_CURL_MULTI
		fill_active_slots();
		add_fill_function(NULL, fill_active_slot);
#endif
		do {
			finish_all_active_slots();
#ifdef USE_CURL_MULTI
			fill_active_slots();
#endif
		} while (request_queue_head && !aborted);

		/* Update the remote branch if all went well */
		if (aborted || !update_remote(ref->new_sha1, ref_lock))
			rc = 1;

		if (!rc)
			fprintf(stderr, "    done\n");
		unlock_remote(ref_lock);
		check_locks();
	}

	/* Update remote server info if appropriate */
	if (remote->has_info_refs && new_refs) {
		if (info_ref_lock && remote->can_update_info_refs) {
			fprintf(stderr, "Updating remote server info\n");
			if (!dry_run)
				update_remote_info_refs(info_ref_lock);
		} else {
			fprintf(stderr, "Unable to update server info\n");
		}
	}

 cleanup:
	free(rewritten_url);
	if (info_ref_lock)
		unlock_remote(info_ref_lock);
	free(remote);

	curl_slist_free_all(no_pragma_header);

	http_cleanup();

	request = request_queue_head;
	while (request != NULL) {
		next_request = request->next;
		release_request(request);
		request = next_request;
	}

	return rc;
}<|MERGE_RESOLUTION|>--- conflicted
+++ resolved
@@ -209,13 +209,8 @@
 	do {
 		request->stream.next_out = expn;
 		request->stream.avail_out = sizeof(expn);
-<<<<<<< HEAD
-		request->zret = inflate(&request->stream, Z_SYNC_FLUSH);
+		request->zret = git_inflate(&request->stream, Z_SYNC_FLUSH);
 		git_SHA1_Update(&request->c, expn,
-=======
-		request->zret = git_inflate(&request->stream, Z_SYNC_FLUSH);
-		SHA1_Update(&request->c, expn,
->>>>>>> 39c68542
 			    sizeof(expn) - request->stream.avail_out);
 	} while (request->stream.avail_in && request->zret == Z_OK);
 	data_received++;
@@ -315,13 +310,8 @@
 	   file; also rewind to the beginning of the local file. */
 	if (prev_read == -1) {
 		memset(&request->stream, 0, sizeof(request->stream));
-<<<<<<< HEAD
-		inflateInit(&request->stream);
+		git_inflate_init(&request->stream);
 		git_SHA1_Init(&request->c);
-=======
-		git_inflate_init(&request->stream);
-		SHA1_Init(&request->c);
->>>>>>> 39c68542
 		if (prev_posn>0) {
 			prev_posn = 0;
 			lseek(request->local_fileno, 0, SEEK_SET);
@@ -752,13 +742,8 @@
 			if (request->http_code == 416)
 				fprintf(stderr, "Warning: requested range invalid; we may already have all the data.\n");
 
-<<<<<<< HEAD
-			inflateEnd(&request->stream);
+			git_inflate_end(&request->stream);
 			git_SHA1_Final(request->real_sha1, &request->c);
-=======
-			git_inflate_end(&request->stream);
-			SHA1_Final(request->real_sha1, &request->c);
->>>>>>> 39c68542
 			if (request->zret != Z_STREAM_END) {
 				unlink(request->tmpfile);
 			} else if (hashcmp(request->obj->sha1, request->real_sha1)) {
