--- conflicted
+++ resolved
@@ -811,12 +811,7 @@
 	my @real_files = ();
 	foreach my $f (@files) {
 		unless (-p $f) {
-<<<<<<< HEAD
 			push(@real_files, $f);
-=======
-		        pre_process_file($f, 1);
-			validate_patch($f, $target_xfer_encoding);
->>>>>>> a8022c5f
 		}
 	}
 
@@ -827,6 +822,7 @@
 	$ENV{GIT_SENDEMAIL_FILE_TOTAL} = "$num_files";
 	foreach my $r (@real_files) {
 		$ENV{GIT_SENDEMAIL_FILE_COUNTER} = "$num";
+		pre_process_file($r, 1);
 		validate_patch($r, $target_xfer_encoding);
 		$num += 1;
 	}
