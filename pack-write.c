--- conflicted
+++ resolved
@@ -170,14 +170,9 @@
 	}
 
 	hashwrite(f, sha1, the_hash_algo->rawsz);
-<<<<<<< HEAD
-	hashclose(f, NULL, ((opts->flags & WRITE_IDX_VERIFY)
-			    ? CSUM_CLOSE : CSUM_FSYNC));
-=======
 	finalize_hashfile(f, NULL, CSUM_HASH_IN_STREAM | CSUM_CLOSE |
 				    ((opts->flags & WRITE_IDX_VERIFY)
 				    ? 0 : CSUM_FSYNC));
->>>>>>> 7547b95b
 	return index_name;
 }
 
