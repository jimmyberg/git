#include "git-compat-util.h"
#include "git-curl-compat.h"
#include "http.h"
#include "config.h"
#include "pack.h"
#include "sideband.h"
#include "run-command.h"
#include "url.h"
#include "urlmatch.h"
#include "credential.h"
#include "version.h"
#include "pkt-line.h"
#include "gettext.h"
#include "transport.h"
#include "packfile.h"
#include "protocol.h"
#include "string-list.h"
#include "object-store.h"

static struct trace_key trace_curl = TRACE_KEY_INIT(CURL);
static int trace_curl_data = 1;
static int trace_curl_redact = 1;
long int git_curl_ipresolve = CURL_IPRESOLVE_WHATEVER;
int active_requests;
int http_is_verbose;
ssize_t http_post_buffer = 16 * LARGE_PACKET_MAX;

static int min_curl_sessions = 1;
static int curl_session_count;
static int max_requests = -1;
static CURLM *curlm;
static CURL *curl_default;

#define PREV_BUF_SIZE 4096

char curl_errorstr[CURL_ERROR_SIZE];

static int curl_ssl_verify = -1;
static int curl_ssl_try;
static const char *curl_http_version = NULL;
static const char *ssl_cert;
static const char *ssl_cipherlist;
static const char *ssl_version;
static struct {
	const char *name;
	long ssl_version;
} sslversions[] = {
	{ "sslv2", CURL_SSLVERSION_SSLv2 },
	{ "sslv3", CURL_SSLVERSION_SSLv3 },
	{ "tlsv1", CURL_SSLVERSION_TLSv1 },
#ifdef GIT_CURL_HAVE_CURL_SSLVERSION_TLSv1_0
	{ "tlsv1.0", CURL_SSLVERSION_TLSv1_0 },
	{ "tlsv1.1", CURL_SSLVERSION_TLSv1_1 },
	{ "tlsv1.2", CURL_SSLVERSION_TLSv1_2 },
#endif
#ifdef GIT_CURL_HAVE_CURL_SSLVERSION_TLSv1_3
	{ "tlsv1.3", CURL_SSLVERSION_TLSv1_3 },
#endif
};
static const char *ssl_key;
static const char *ssl_capath;
static const char *curl_no_proxy;
#ifdef GIT_CURL_HAVE_CURLOPT_PINNEDPUBLICKEY
static const char *ssl_pinnedkey;
#endif
static const char *ssl_cainfo;
static long curl_low_speed_limit = -1;
static long curl_low_speed_time = -1;
static int curl_ftp_no_epsv;
static const char *curl_http_proxy;
static const char *http_proxy_authmethod;

static const char *http_proxy_ssl_cert;
static const char *http_proxy_ssl_key;
static const char *http_proxy_ssl_ca_info;
static struct credential proxy_cert_auth = CREDENTIAL_INIT;
static int proxy_ssl_cert_password_required;

static struct {
	const char *name;
	long curlauth_param;
} proxy_authmethods[] = {
	{ "basic", CURLAUTH_BASIC },
	{ "digest", CURLAUTH_DIGEST },
	{ "negotiate", CURLAUTH_GSSNEGOTIATE },
	{ "ntlm", CURLAUTH_NTLM },
	{ "anyauth", CURLAUTH_ANY },
	/*
	 * CURLAUTH_DIGEST_IE has no corresponding command-line option in
	 * curl(1) and is not included in CURLAUTH_ANY, so we leave it out
	 * here, too
	 */
};
#ifdef CURLGSSAPI_DELEGATION_FLAG
static const char *curl_deleg;
static struct {
	const char *name;
	long curl_deleg_param;
} curl_deleg_levels[] = {
	{ "none", CURLGSSAPI_DELEGATION_NONE },
	{ "policy", CURLGSSAPI_DELEGATION_POLICY_FLAG },
	{ "always", CURLGSSAPI_DELEGATION_FLAG },
};
#endif

static struct credential proxy_auth = CREDENTIAL_INIT;
static const char *curl_proxyuserpwd;
static const char *curl_cookie_file;
static int curl_save_cookies;
struct credential http_auth = CREDENTIAL_INIT;
static int http_proactive_auth;
static const char *user_agent;
static int curl_empty_auth = -1;

enum http_follow_config http_follow_config = HTTP_FOLLOW_INITIAL;

static struct credential cert_auth = CREDENTIAL_INIT;
static int ssl_cert_password_required;
static unsigned long http_auth_methods = CURLAUTH_ANY;
static int http_auth_methods_restricted;
/* Modes for which empty_auth cannot actually help us. */
static unsigned long empty_auth_useless =
	CURLAUTH_BASIC
	| CURLAUTH_DIGEST_IE
	| CURLAUTH_DIGEST;

static struct curl_slist *pragma_header;
static struct curl_slist *no_pragma_header;
static struct string_list extra_http_headers = STRING_LIST_INIT_DUP;

static struct active_request_slot *active_queue_head;

static char *cached_accept_language;

static char *http_ssl_backend;

static int http_schannel_check_revoke = 1;
/*
 * With the backend being set to `schannel`, setting sslCAinfo would override
 * the Certificate Store in cURL v7.60.0 and later, which is not what we want
 * by default.
 */
static int http_schannel_use_ssl_cainfo;

size_t fread_buffer(char *ptr, size_t eltsize, size_t nmemb, void *buffer_)
{
	size_t size = eltsize * nmemb;
	struct buffer *buffer = buffer_;

	if (size > buffer->buf.len - buffer->posn)
		size = buffer->buf.len - buffer->posn;
	memcpy(ptr, buffer->buf.buf + buffer->posn, size);
	buffer->posn += size;

	return size / eltsize;
}

<<<<<<< HEAD
=======
#ifndef NO_CURL_SEEK
>>>>>>> 3a19048c
int seek_buffer(void *clientp, curl_off_t offset, int origin)
{
	struct buffer *buffer = clientp;

	if (origin != SEEK_SET)
		BUG("seek_buffer only handles SEEK_SET");
	if (offset < 0 || offset >= buffer->buf.len) {
		error("curl seek would be outside of buffer");
		return CURL_SEEKFUNC_FAIL;
	}

	buffer->posn = offset;
	return CURL_SEEKFUNC_OK;
}

size_t fwrite_buffer(char *ptr, size_t eltsize, size_t nmemb, void *buffer_)
{
	size_t size = eltsize * nmemb;
	struct strbuf *buffer = buffer_;

	strbuf_add(buffer, ptr, size);
	return nmemb;
}

size_t fwrite_null(char *ptr, size_t eltsize, size_t nmemb, void *strbuf)
{
	return nmemb;
}

static void closedown_active_slot(struct active_request_slot *slot)
{
	active_requests--;
	slot->in_use = 0;
}

static void finish_active_slot(struct active_request_slot *slot)
{
	closedown_active_slot(slot);
	curl_easy_getinfo(slot->curl, CURLINFO_HTTP_CODE, &slot->http_code);

	if (slot->finished != NULL)
		(*slot->finished) = 1;

	/* Store slot results so they can be read after the slot is reused */
	if (slot->results != NULL) {
		slot->results->curl_result = slot->curl_result;
		slot->results->http_code = slot->http_code;
		curl_easy_getinfo(slot->curl, CURLINFO_HTTPAUTH_AVAIL,
				  &slot->results->auth_avail);

		curl_easy_getinfo(slot->curl, CURLINFO_HTTP_CONNECTCODE,
			&slot->results->http_connectcode);
	}

	/* Run callback if appropriate */
	if (slot->callback_func != NULL)
		slot->callback_func(slot->callback_data);
}

static void xmulti_remove_handle(struct active_request_slot *slot)
{
	curl_multi_remove_handle(curlm, slot->curl);
}

static void process_curl_messages(void)
{
	int num_messages;
	struct active_request_slot *slot;
	CURLMsg *curl_message = curl_multi_info_read(curlm, &num_messages);

	while (curl_message != NULL) {
		if (curl_message->msg == CURLMSG_DONE) {
			int curl_result = curl_message->data.result;
			slot = active_queue_head;
			while (slot != NULL &&
			       slot->curl != curl_message->easy_handle)
				slot = slot->next;
			if (slot != NULL) {
				xmulti_remove_handle(slot);
				slot->curl_result = curl_result;
				finish_active_slot(slot);
			} else {
				fprintf(stderr, "Received DONE message for unknown request!\n");
			}
		} else {
			fprintf(stderr, "Unknown CURL message received: %d\n",
				(int)curl_message->msg);
		}
		curl_message = curl_multi_info_read(curlm, &num_messages);
	}
}

static int http_options(const char *var, const char *value, void *cb)
{
	if (!strcmp("http.version", var)) {
		return git_config_string(&curl_http_version, var, value);
	}
	if (!strcmp("http.sslverify", var)) {
		curl_ssl_verify = git_config_bool(var, value);
		return 0;
	}
	if (!strcmp("http.sslcipherlist", var))
		return git_config_string(&ssl_cipherlist, var, value);
	if (!strcmp("http.sslversion", var))
		return git_config_string(&ssl_version, var, value);
	if (!strcmp("http.sslcert", var))
		return git_config_pathname(&ssl_cert, var, value);
	if (!strcmp("http.sslkey", var))
		return git_config_pathname(&ssl_key, var, value);
	if (!strcmp("http.sslcapath", var))
		return git_config_pathname(&ssl_capath, var, value);
	if (!strcmp("http.sslcainfo", var))
		return git_config_pathname(&ssl_cainfo, var, value);
	if (!strcmp("http.sslcertpasswordprotected", var)) {
		ssl_cert_password_required = git_config_bool(var, value);
		return 0;
	}
	if (!strcmp("http.ssltry", var)) {
		curl_ssl_try = git_config_bool(var, value);
		return 0;
	}
	if (!strcmp("http.sslbackend", var)) {
		free(http_ssl_backend);
		http_ssl_backend = xstrdup_or_null(value);
		return 0;
	}

	if (!strcmp("http.schannelcheckrevoke", var)) {
		http_schannel_check_revoke = git_config_bool(var, value);
		return 0;
	}

	if (!strcmp("http.schannelusesslcainfo", var)) {
		http_schannel_use_ssl_cainfo = git_config_bool(var, value);
		return 0;
	}

	if (!strcmp("http.minsessions", var)) {
		min_curl_sessions = git_config_int(var, value);
		if (min_curl_sessions > 1)
			min_curl_sessions = 1;
		return 0;
	}
	if (!strcmp("http.maxrequests", var)) {
		max_requests = git_config_int(var, value);
		return 0;
	}
	if (!strcmp("http.lowspeedlimit", var)) {
		curl_low_speed_limit = (long)git_config_int(var, value);
		return 0;
	}
	if (!strcmp("http.lowspeedtime", var)) {
		curl_low_speed_time = (long)git_config_int(var, value);
		return 0;
	}

	if (!strcmp("http.noepsv", var)) {
		curl_ftp_no_epsv = git_config_bool(var, value);
		return 0;
	}
	if (!strcmp("http.proxy", var))
		return git_config_string(&curl_http_proxy, var, value);

	if (!strcmp("http.proxyauthmethod", var))
		return git_config_string(&http_proxy_authmethod, var, value);

	if (!strcmp("http.proxysslcert", var))
		return git_config_string(&http_proxy_ssl_cert, var, value);

	if (!strcmp("http.proxysslkey", var))
		return git_config_string(&http_proxy_ssl_key, var, value);

	if (!strcmp("http.proxysslcainfo", var))
		return git_config_string(&http_proxy_ssl_ca_info, var, value);

	if (!strcmp("http.proxysslcertpasswordprotected", var)) {
		proxy_ssl_cert_password_required = git_config_bool(var, value);
		return 0;
	}

	if (!strcmp("http.cookiefile", var))
		return git_config_pathname(&curl_cookie_file, var, value);
	if (!strcmp("http.savecookies", var)) {
		curl_save_cookies = git_config_bool(var, value);
		return 0;
	}

	if (!strcmp("http.postbuffer", var)) {
		http_post_buffer = git_config_ssize_t(var, value);
		if (http_post_buffer < 0)
			warning(_("negative value for http.postbuffer; defaulting to %d"), LARGE_PACKET_MAX);
		if (http_post_buffer < LARGE_PACKET_MAX)
			http_post_buffer = LARGE_PACKET_MAX;
		return 0;
	}

	if (!strcmp("http.useragent", var))
		return git_config_string(&user_agent, var, value);

	if (!strcmp("http.emptyauth", var)) {
		if (value && !strcmp("auto", value))
			curl_empty_auth = -1;
		else
			curl_empty_auth = git_config_bool(var, value);
		return 0;
	}

	if (!strcmp("http.delegation", var)) {
#ifdef CURLGSSAPI_DELEGATION_FLAG
		return git_config_string(&curl_deleg, var, value);
#else
		warning(_("Delegation control is not supported with cURL < 7.22.0"));
		return 0;
#endif
	}

	if (!strcmp("http.pinnedpubkey", var)) {
#ifdef GIT_CURL_HAVE_CURLOPT_PINNEDPUBLICKEY
		return git_config_pathname(&ssl_pinnedkey, var, value);
#else
		warning(_("Public key pinning not supported with cURL < 7.39.0"));
		return 0;
#endif
	}

	if (!strcmp("http.extraheader", var)) {
		if (!value) {
			return config_error_nonbool(var);
		} else if (!*value) {
			string_list_clear(&extra_http_headers, 0);
		} else {
			string_list_append(&extra_http_headers, value);
		}
		return 0;
	}

	if (!strcmp("http.followredirects", var)) {
		if (value && !strcmp(value, "initial"))
			http_follow_config = HTTP_FOLLOW_INITIAL;
		else if (git_config_bool(var, value))
			http_follow_config = HTTP_FOLLOW_ALWAYS;
		else
			http_follow_config = HTTP_FOLLOW_NONE;
		return 0;
	}

	/* Fall back on the default ones */
	return git_default_config(var, value, cb);
}

static int curl_empty_auth_enabled(void)
{
	if (curl_empty_auth >= 0)
		return curl_empty_auth;

	/*
	 * In the automatic case, kick in the empty-auth
	 * hack as long as we would potentially try some
	 * method more exotic than "Basic" or "Digest".
	 *
	 * But only do this when this is our second or
	 * subsequent request, as by then we know what
	 * methods are available.
	 */
	if (http_auth_methods_restricted &&
	    (http_auth_methods & ~empty_auth_useless))
		return 1;
	return 0;
}

static void init_curl_http_auth(CURL *result)
{
	if (!http_auth.username || !*http_auth.username) {
		if (curl_empty_auth_enabled())
			curl_easy_setopt(result, CURLOPT_USERPWD, ":");
		return;
	}

	credential_fill(&http_auth);

	curl_easy_setopt(result, CURLOPT_USERNAME, http_auth.username);
	curl_easy_setopt(result, CURLOPT_PASSWORD, http_auth.password);
}

/* *var must be free-able */
static void var_override(const char **var, char *value)
{
	if (value) {
		free((void *)*var);
		*var = xstrdup(value);
	}
}

static void set_proxyauth_name_password(CURL *result)
{
		curl_easy_setopt(result, CURLOPT_PROXYUSERNAME,
			proxy_auth.username);
		curl_easy_setopt(result, CURLOPT_PROXYPASSWORD,
			proxy_auth.password);
}

static void init_curl_proxy_auth(CURL *result)
{
	if (proxy_auth.username) {
		if (!proxy_auth.password)
			credential_fill(&proxy_auth);
		set_proxyauth_name_password(result);
	}

	var_override(&http_proxy_authmethod, getenv("GIT_HTTP_PROXY_AUTHMETHOD"));

	if (http_proxy_authmethod) {
		int i;
		for (i = 0; i < ARRAY_SIZE(proxy_authmethods); i++) {
			if (!strcmp(http_proxy_authmethod, proxy_authmethods[i].name)) {
				curl_easy_setopt(result, CURLOPT_PROXYAUTH,
						proxy_authmethods[i].curlauth_param);
				break;
			}
		}
		if (i == ARRAY_SIZE(proxy_authmethods)) {
			warning("unsupported proxy authentication method %s: using anyauth",
					http_proxy_authmethod);
			curl_easy_setopt(result, CURLOPT_PROXYAUTH, CURLAUTH_ANY);
		}
	}
	else
		curl_easy_setopt(result, CURLOPT_PROXYAUTH, CURLAUTH_ANY);
}

static int has_cert_password(void)
{
	if (ssl_cert == NULL || ssl_cert_password_required != 1)
		return 0;
	if (!cert_auth.password) {
		cert_auth.protocol = xstrdup("cert");
		cert_auth.host = xstrdup("");
		cert_auth.username = xstrdup("");
		cert_auth.path = xstrdup(ssl_cert);
		credential_fill(&cert_auth);
	}
	return 1;
}

#ifdef GIT_CURL_HAVE_CURLOPT_PROXY_KEYPASSWD
static int has_proxy_cert_password(void)
{
	if (http_proxy_ssl_cert == NULL || proxy_ssl_cert_password_required != 1)
		return 0;
	if (!proxy_cert_auth.password) {
		proxy_cert_auth.protocol = xstrdup("cert");
		proxy_cert_auth.host = xstrdup("");
		proxy_cert_auth.username = xstrdup("");
		proxy_cert_auth.path = xstrdup(http_proxy_ssl_cert);
		credential_fill(&proxy_cert_auth);
	}
	return 1;
}
#endif

#ifdef GITCURL_HAVE_CURLOPT_TCP_KEEPALIVE
static void set_curl_keepalive(CURL *c)
{
	curl_easy_setopt(c, CURLOPT_TCP_KEEPALIVE, 1);
}

#else
static int sockopt_callback(void *client, curl_socket_t fd, curlsocktype type)
{
	int ka = 1;
	int rc;
	socklen_t len = (socklen_t)sizeof(ka);

	if (type != CURLSOCKTYPE_IPCXN)
		return 0;

	rc = setsockopt(fd, SOL_SOCKET, SO_KEEPALIVE, (void *)&ka, len);
	if (rc < 0)
		warning_errno("unable to set SO_KEEPALIVE on socket");

	return CURL_SOCKOPT_OK;
}

static void set_curl_keepalive(CURL *c)
{
	curl_easy_setopt(c, CURLOPT_SOCKOPTFUNCTION, sockopt_callback);
}
#endif

static void redact_sensitive_header(struct strbuf *header)
{
	const char *sensitive_header;

	if (trace_curl_redact &&
	    (skip_iprefix(header->buf, "Authorization:", &sensitive_header) ||
	     skip_iprefix(header->buf, "Proxy-Authorization:", &sensitive_header))) {
		/* The first token is the type, which is OK to log */
		while (isspace(*sensitive_header))
			sensitive_header++;
		while (*sensitive_header && !isspace(*sensitive_header))
			sensitive_header++;
		/* Everything else is opaque and possibly sensitive */
		strbuf_setlen(header,  sensitive_header - header->buf);
		strbuf_addstr(header, " <redacted>");
	} else if (trace_curl_redact &&
		   skip_iprefix(header->buf, "Cookie:", &sensitive_header)) {
		struct strbuf redacted_header = STRBUF_INIT;
		const char *cookie;

		while (isspace(*sensitive_header))
			sensitive_header++;

		cookie = sensitive_header;

		while (cookie) {
			char *equals;
			char *semicolon = strstr(cookie, "; ");
			if (semicolon)
				*semicolon = 0;
			equals = strchrnul(cookie, '=');
			if (!equals) {
				/* invalid cookie, just append and continue */
				strbuf_addstr(&redacted_header, cookie);
				continue;
			}
			strbuf_add(&redacted_header, cookie, equals - cookie);
			strbuf_addstr(&redacted_header, "=<redacted>");
			if (semicolon) {
				/*
				 * There are more cookies. (Or, for some
				 * reason, the input string ends in "; ".)
				 */
				strbuf_addstr(&redacted_header, "; ");
				cookie = semicolon + strlen("; ");
			} else {
				cookie = NULL;
			}
		}

		strbuf_setlen(header, sensitive_header - header->buf);
		strbuf_addbuf(header, &redacted_header);
	}
}

static void curl_dump_header(const char *text, unsigned char *ptr, size_t size, int hide_sensitive_header)
{
	struct strbuf out = STRBUF_INIT;
	struct strbuf **headers, **header;

	strbuf_addf(&out, "%s, %10.10ld bytes (0x%8.8lx)\n",
		text, (long)size, (long)size);
	trace_strbuf(&trace_curl, &out);
	strbuf_reset(&out);
	strbuf_add(&out, ptr, size);
	headers = strbuf_split_max(&out, '\n', 0);

	for (header = headers; *header; header++) {
		if (hide_sensitive_header)
			redact_sensitive_header(*header);
		strbuf_insertstr((*header), 0, text);
		strbuf_insertstr((*header), strlen(text), ": ");
		strbuf_rtrim((*header));
		strbuf_addch((*header), '\n');
		trace_strbuf(&trace_curl, (*header));
	}
	strbuf_list_free(headers);
	strbuf_release(&out);
}

static void curl_dump_data(const char *text, unsigned char *ptr, size_t size)
{
	size_t i;
	struct strbuf out = STRBUF_INIT;
	unsigned int width = 60;

	strbuf_addf(&out, "%s, %10.10ld bytes (0x%8.8lx)\n",
		text, (long)size, (long)size);
	trace_strbuf(&trace_curl, &out);

	for (i = 0; i < size; i += width) {
		size_t w;

		strbuf_reset(&out);
		strbuf_addf(&out, "%s: ", text);
		for (w = 0; (w < width) && (i + w < size); w++) {
			unsigned char ch = ptr[i + w];

			strbuf_addch(&out,
				       (ch >= 0x20) && (ch < 0x80)
				       ? ch : '.');
		}
		strbuf_addch(&out, '\n');
		trace_strbuf(&trace_curl, &out);
	}
	strbuf_release(&out);
}

static int curl_trace(CURL *handle, curl_infotype type, char *data, size_t size, void *userp)
{
	const char *text;
	enum { NO_FILTER = 0, DO_FILTER = 1 };

	switch (type) {
	case CURLINFO_TEXT:
		trace_printf_key(&trace_curl, "== Info: %s", data);
		break;
	case CURLINFO_HEADER_OUT:
		text = "=> Send header";
		curl_dump_header(text, (unsigned char *)data, size, DO_FILTER);
		break;
	case CURLINFO_DATA_OUT:
		if (trace_curl_data) {
			text = "=> Send data";
			curl_dump_data(text, (unsigned char *)data, size);
		}
		break;
	case CURLINFO_SSL_DATA_OUT:
		if (trace_curl_data) {
			text = "=> Send SSL data";
			curl_dump_data(text, (unsigned char *)data, size);
		}
		break;
	case CURLINFO_HEADER_IN:
		text = "<= Recv header";
		curl_dump_header(text, (unsigned char *)data, size, NO_FILTER);
		break;
	case CURLINFO_DATA_IN:
		if (trace_curl_data) {
			text = "<= Recv data";
			curl_dump_data(text, (unsigned char *)data, size);
		}
		break;
	case CURLINFO_SSL_DATA_IN:
		if (trace_curl_data) {
			text = "<= Recv SSL data";
			curl_dump_data(text, (unsigned char *)data, size);
		}
		break;

	default:		/* we ignore unknown types by default */
		return 0;
	}
	return 0;
}

void http_trace_curl_no_data(void)
{
	trace_override_envvar(&trace_curl, "1");
	trace_curl_data = 0;
}

void setup_curl_trace(CURL *handle)
{
	if (!trace_want(&trace_curl))
		return;
	curl_easy_setopt(handle, CURLOPT_VERBOSE, 1L);
	curl_easy_setopt(handle, CURLOPT_DEBUGFUNCTION, curl_trace);
	curl_easy_setopt(handle, CURLOPT_DEBUGDATA, NULL);
}

<<<<<<< HEAD
=======
#ifdef CURLPROTO_HTTP
>>>>>>> 3a19048c
static void proto_list_append(struct strbuf *list, const char *proto)
{
	if (!list)
		return;
	if (list->len)
		strbuf_addch(list, ',');
	strbuf_addstr(list, proto);
}

static long get_curl_allowed_protocols(int from_user, struct strbuf *list)
{
	long bits = 0;

	if (is_transport_allowed("http", from_user)) {
		bits |= CURLPROTO_HTTP;
		proto_list_append(list, "http");
	}
	if (is_transport_allowed("https", from_user)) {
		bits |= CURLPROTO_HTTPS;
		proto_list_append(list, "https");
	}
	if (is_transport_allowed("ftp", from_user)) {
		bits |= CURLPROTO_FTP;
		proto_list_append(list, "ftp");
	}
	if (is_transport_allowed("ftps", from_user)) {
		bits |= CURLPROTO_FTPS;
		proto_list_append(list, "ftps");
	}

	return bits;
}

#ifdef GIT_CURL_HAVE_CURL_HTTP_VERSION_2
static int get_curl_http_version_opt(const char *version_string, long *opt)
{
	int i;
	static struct {
		const char *name;
		long opt_token;
	} choice[] = {
		{ "HTTP/1.1", CURL_HTTP_VERSION_1_1 },
		{ "HTTP/2", CURL_HTTP_VERSION_2 }
	};

	for (i = 0; i < ARRAY_SIZE(choice); i++) {
		if (!strcmp(version_string, choice[i].name)) {
			*opt = choice[i].opt_token;
			return 0;
		}
	}

	warning("unknown value given to http.version: '%s'", version_string);
	return -1; /* not found */
}

#endif

static CURL *get_curl_handle(void)
{
	CURL *result = curl_easy_init();

	if (!result)
		die("curl_easy_init failed");

	if (!curl_ssl_verify) {
		curl_easy_setopt(result, CURLOPT_SSL_VERIFYPEER, 0);
		curl_easy_setopt(result, CURLOPT_SSL_VERIFYHOST, 0);
	} else {
		/* Verify authenticity of the peer's certificate */
		curl_easy_setopt(result, CURLOPT_SSL_VERIFYPEER, 1);
		/* The name in the cert must match whom we tried to connect */
		curl_easy_setopt(result, CURLOPT_SSL_VERIFYHOST, 2);
	}

#ifdef GIT_CURL_HAVE_CURL_HTTP_VERSION_2
    if (curl_http_version) {
		long opt;
		if (!get_curl_http_version_opt(curl_http_version, &opt)) {
			/* Set request use http version */
			curl_easy_setopt(result, CURLOPT_HTTP_VERSION, opt);
		}
    }
#endif

	curl_easy_setopt(result, CURLOPT_NETRC, CURL_NETRC_OPTIONAL);
	curl_easy_setopt(result, CURLOPT_HTTPAUTH, CURLAUTH_ANY);

#ifdef CURLGSSAPI_DELEGATION_FLAG
	if (curl_deleg) {
		int i;
		for (i = 0; i < ARRAY_SIZE(curl_deleg_levels); i++) {
			if (!strcmp(curl_deleg, curl_deleg_levels[i].name)) {
				curl_easy_setopt(result, CURLOPT_GSSAPI_DELEGATION,
						curl_deleg_levels[i].curl_deleg_param);
				break;
			}
		}
		if (i == ARRAY_SIZE(curl_deleg_levels))
			warning("Unknown delegation method '%s': using default",
				curl_deleg);
	}
#endif

	if (http_ssl_backend && !strcmp("schannel", http_ssl_backend) &&
	    !http_schannel_check_revoke) {
#ifdef GIT_CURL_HAVE_CURLSSLOPT_NO_REVOKE
		curl_easy_setopt(result, CURLOPT_SSL_OPTIONS, CURLSSLOPT_NO_REVOKE);
#else
		warning(_("CURLSSLOPT_NO_REVOKE not supported with cURL < 7.44.0"));
#endif
	}

	if (http_proactive_auth)
		init_curl_http_auth(result);

	if (getenv("GIT_SSL_VERSION"))
		ssl_version = getenv("GIT_SSL_VERSION");
	if (ssl_version && *ssl_version) {
		int i;
		for (i = 0; i < ARRAY_SIZE(sslversions); i++) {
			if (!strcmp(ssl_version, sslversions[i].name)) {
				curl_easy_setopt(result, CURLOPT_SSLVERSION,
						 sslversions[i].ssl_version);
				break;
			}
		}
		if (i == ARRAY_SIZE(sslversions))
			warning("unsupported ssl version %s: using default",
				ssl_version);
	}

	if (getenv("GIT_SSL_CIPHER_LIST"))
		ssl_cipherlist = getenv("GIT_SSL_CIPHER_LIST");
	if (ssl_cipherlist != NULL && *ssl_cipherlist)
		curl_easy_setopt(result, CURLOPT_SSL_CIPHER_LIST,
				ssl_cipherlist);

	if (ssl_cert != NULL)
		curl_easy_setopt(result, CURLOPT_SSLCERT, ssl_cert);
	if (has_cert_password())
		curl_easy_setopt(result, CURLOPT_KEYPASSWD, cert_auth.password);
	if (ssl_key != NULL)
		curl_easy_setopt(result, CURLOPT_SSLKEY, ssl_key);
	if (ssl_capath != NULL)
		curl_easy_setopt(result, CURLOPT_CAPATH, ssl_capath);
#ifdef GIT_CURL_HAVE_CURLOPT_PINNEDPUBLICKEY
	if (ssl_pinnedkey != NULL)
		curl_easy_setopt(result, CURLOPT_PINNEDPUBLICKEY, ssl_pinnedkey);
#endif
	if (http_ssl_backend && !strcmp("schannel", http_ssl_backend) &&
	    !http_schannel_use_ssl_cainfo) {
		curl_easy_setopt(result, CURLOPT_CAINFO, NULL);
#ifdef GIT_CURL_HAVE_CURLOPT_PROXY_CAINFO
		curl_easy_setopt(result, CURLOPT_PROXY_CAINFO, NULL);
#endif
	} else if (ssl_cainfo != NULL || http_proxy_ssl_ca_info != NULL) {
		if (ssl_cainfo != NULL)
			curl_easy_setopt(result, CURLOPT_CAINFO, ssl_cainfo);
#ifdef GIT_CURL_HAVE_CURLOPT_PROXY_CAINFO
		if (http_proxy_ssl_ca_info != NULL)
			curl_easy_setopt(result, CURLOPT_PROXY_CAINFO, http_proxy_ssl_ca_info);
#endif
	}

	if (curl_low_speed_limit > 0 && curl_low_speed_time > 0) {
		curl_easy_setopt(result, CURLOPT_LOW_SPEED_LIMIT,
				 curl_low_speed_limit);
		curl_easy_setopt(result, CURLOPT_LOW_SPEED_TIME,
				 curl_low_speed_time);
	}

	curl_easy_setopt(result, CURLOPT_MAXREDIRS, 20);
	curl_easy_setopt(result, CURLOPT_POSTREDIR, CURL_REDIR_POST_ALL);
<<<<<<< HEAD

#ifdef GIT_CURL_HAVE_CURLOPT_PROTOCOLS_STR
=======
#elif LIBCURL_VERSION_NUM >= 0x071101
	curl_easy_setopt(result, CURLOPT_POST301, 1);
#endif
#ifdef CURLPROTO_HTTP
#if LIBCURL_VERSION_NUM >= 0x075500
>>>>>>> 3a19048c
	{
		struct strbuf buf = STRBUF_INIT;

		get_curl_allowed_protocols(0, &buf);
		curl_easy_setopt(result, CURLOPT_REDIR_PROTOCOLS_STR, buf.buf);
		strbuf_reset(&buf);

		get_curl_allowed_protocols(-1, &buf);
		curl_easy_setopt(result, CURLOPT_PROTOCOLS_STR, buf.buf);
		strbuf_release(&buf);
	}
#else
	curl_easy_setopt(result, CURLOPT_REDIR_PROTOCOLS,
			 get_curl_allowed_protocols(0, NULL));
	curl_easy_setopt(result, CURLOPT_PROTOCOLS,
			 get_curl_allowed_protocols(-1, NULL));
<<<<<<< HEAD
=======
#endif
#else
	warning(_("Protocol restrictions not supported with cURL < 7.19.4"));
>>>>>>> 3a19048c
#endif

	if (getenv("GIT_CURL_VERBOSE"))
		http_trace_curl_no_data();
	setup_curl_trace(result);
	if (getenv("GIT_TRACE_CURL_NO_DATA"))
		trace_curl_data = 0;
	if (!git_env_bool("GIT_TRACE_REDACT", 1))
		trace_curl_redact = 0;

	curl_easy_setopt(result, CURLOPT_USERAGENT,
		user_agent ? user_agent : git_user_agent());

	if (curl_ftp_no_epsv)
		curl_easy_setopt(result, CURLOPT_FTP_USE_EPSV, 0);

	if (curl_ssl_try)
		curl_easy_setopt(result, CURLOPT_USE_SSL, CURLUSESSL_TRY);

	/*
	 * CURL also examines these variables as a fallback; but we need to query
	 * them here in order to decide whether to prompt for missing password (cf.
	 * init_curl_proxy_auth()).
	 *
	 * Unlike many other common environment variables, these are historically
	 * lowercase only. It appears that CURL did not know this and implemented
	 * only uppercase variants, which was later corrected to take both - with
	 * the exception of http_proxy, which is lowercase only also in CURL. As
	 * the lowercase versions are the historical quasi-standard, they take
	 * precedence here, as in CURL.
	 */
	if (!curl_http_proxy) {
		if (http_auth.protocol && !strcmp(http_auth.protocol, "https")) {
			var_override(&curl_http_proxy, getenv("HTTPS_PROXY"));
			var_override(&curl_http_proxy, getenv("https_proxy"));
		} else {
			var_override(&curl_http_proxy, getenv("http_proxy"));
		}
		if (!curl_http_proxy) {
			var_override(&curl_http_proxy, getenv("ALL_PROXY"));
			var_override(&curl_http_proxy, getenv("all_proxy"));
		}
	}

	if (curl_http_proxy && curl_http_proxy[0] == '\0') {
		/*
		 * Handle case with the empty http.proxy value here to keep
		 * common code clean.
		 * NB: empty option disables proxying at all.
		 */
		curl_easy_setopt(result, CURLOPT_PROXY, "");
	} else if (curl_http_proxy) {
		if (starts_with(curl_http_proxy, "socks5h"))
			curl_easy_setopt(result,
				CURLOPT_PROXYTYPE, CURLPROXY_SOCKS5_HOSTNAME);
		else if (starts_with(curl_http_proxy, "socks5"))
			curl_easy_setopt(result,
				CURLOPT_PROXYTYPE, CURLPROXY_SOCKS5);
		else if (starts_with(curl_http_proxy, "socks4a"))
			curl_easy_setopt(result,
				CURLOPT_PROXYTYPE, CURLPROXY_SOCKS4A);
		else if (starts_with(curl_http_proxy, "socks"))
			curl_easy_setopt(result,
				CURLOPT_PROXYTYPE, CURLPROXY_SOCKS4);
#ifdef GIT_CURL_HAVE_CURLOPT_PROXY_KEYPASSWD
		else if (starts_with(curl_http_proxy, "https")) {
			curl_easy_setopt(result, CURLOPT_PROXYTYPE, CURLPROXY_HTTPS);

			if (http_proxy_ssl_cert)
				curl_easy_setopt(result, CURLOPT_PROXY_SSLCERT, http_proxy_ssl_cert);

			if (http_proxy_ssl_key)
				curl_easy_setopt(result, CURLOPT_PROXY_SSLKEY, http_proxy_ssl_key);

			if (has_proxy_cert_password())
				curl_easy_setopt(result, CURLOPT_PROXY_KEYPASSWD, proxy_cert_auth.password);
		}
#endif
		if (strstr(curl_http_proxy, "://"))
			credential_from_url(&proxy_auth, curl_http_proxy);
		else {
			struct strbuf url = STRBUF_INIT;
			strbuf_addf(&url, "http://%s", curl_http_proxy);
			credential_from_url(&proxy_auth, url.buf);
			strbuf_release(&url);
		}

		if (!proxy_auth.host)
			die("Invalid proxy URL '%s'", curl_http_proxy);

		curl_easy_setopt(result, CURLOPT_PROXY, proxy_auth.host);
		var_override(&curl_no_proxy, getenv("NO_PROXY"));
		var_override(&curl_no_proxy, getenv("no_proxy"));
		curl_easy_setopt(result, CURLOPT_NOPROXY, curl_no_proxy);
	}
	init_curl_proxy_auth(result);

	set_curl_keepalive(result);

	return result;
}

static void set_from_env(const char **var, const char *envname)
{
	const char *val = getenv(envname);
	if (val)
		*var = val;
}

void http_init(struct remote *remote, const char *url, int proactive_auth)
{
	char *low_speed_limit;
	char *low_speed_time;
	char *normalized_url;
	struct urlmatch_config config = URLMATCH_CONFIG_INIT;

	config.section = "http";
	config.key = NULL;
	config.collect_fn = http_options;
	config.cascade_fn = git_default_config;
	config.cb = NULL;

	http_is_verbose = 0;
	normalized_url = url_normalize(url, &config.url);

	git_config(urlmatch_config_entry, &config);
	free(normalized_url);
	string_list_clear(&config.vars, 1);

#ifdef GIT_CURL_HAVE_CURLSSLSET_NO_BACKENDS
	if (http_ssl_backend) {
		const curl_ssl_backend **backends;
		struct strbuf buf = STRBUF_INIT;
		int i;

		switch (curl_global_sslset(-1, http_ssl_backend, &backends)) {
		case CURLSSLSET_UNKNOWN_BACKEND:
			strbuf_addf(&buf, _("Unsupported SSL backend '%s'. "
					    "Supported SSL backends:"),
					    http_ssl_backend);
			for (i = 0; backends[i]; i++)
				strbuf_addf(&buf, "\n\t%s", backends[i]->name);
			die("%s", buf.buf);
		case CURLSSLSET_NO_BACKENDS:
			die(_("Could not set SSL backend to '%s': "
			      "cURL was built without SSL backends"),
			    http_ssl_backend);
		case CURLSSLSET_TOO_LATE:
			die(_("Could not set SSL backend to '%s': already set"),
			    http_ssl_backend);
		case CURLSSLSET_OK:
			break; /* Okay! */
		}
	}
#endif

	if (curl_global_init(CURL_GLOBAL_ALL) != CURLE_OK)
		die("curl_global_init failed");

	http_proactive_auth = proactive_auth;

	if (remote && remote->http_proxy)
		curl_http_proxy = xstrdup(remote->http_proxy);

	if (remote)
		var_override(&http_proxy_authmethod, remote->http_proxy_authmethod);

	pragma_header = curl_slist_append(http_copy_default_headers(),
		"Pragma: no-cache");
	no_pragma_header = curl_slist_append(http_copy_default_headers(),
		"Pragma:");

	{
		char *http_max_requests = getenv("GIT_HTTP_MAX_REQUESTS");
		if (http_max_requests != NULL)
			max_requests = atoi(http_max_requests);
	}

	curlm = curl_multi_init();
	if (!curlm)
		die("curl_multi_init failed");

	if (getenv("GIT_SSL_NO_VERIFY"))
		curl_ssl_verify = 0;

	set_from_env(&ssl_cert, "GIT_SSL_CERT");
	set_from_env(&ssl_key, "GIT_SSL_KEY");
	set_from_env(&ssl_capath, "GIT_SSL_CAPATH");
	set_from_env(&ssl_cainfo, "GIT_SSL_CAINFO");

	set_from_env(&user_agent, "GIT_HTTP_USER_AGENT");

	low_speed_limit = getenv("GIT_HTTP_LOW_SPEED_LIMIT");
	if (low_speed_limit != NULL)
		curl_low_speed_limit = strtol(low_speed_limit, NULL, 10);
	low_speed_time = getenv("GIT_HTTP_LOW_SPEED_TIME");
	if (low_speed_time != NULL)
		curl_low_speed_time = strtol(low_speed_time, NULL, 10);

	if (curl_ssl_verify == -1)
		curl_ssl_verify = 1;

	curl_session_count = 0;
	if (max_requests < 1)
		max_requests = DEFAULT_MAX_REQUESTS;

	set_from_env(&http_proxy_ssl_cert, "GIT_PROXY_SSL_CERT");
	set_from_env(&http_proxy_ssl_key, "GIT_PROXY_SSL_KEY");
	set_from_env(&http_proxy_ssl_ca_info, "GIT_PROXY_SSL_CAINFO");

	if (getenv("GIT_PROXY_SSL_CERT_PASSWORD_PROTECTED"))
		proxy_ssl_cert_password_required = 1;

	if (getenv("GIT_CURL_FTP_NO_EPSV"))
		curl_ftp_no_epsv = 1;

	if (url) {
		credential_from_url(&http_auth, url);
		if (!ssl_cert_password_required &&
		    getenv("GIT_SSL_CERT_PASSWORD_PROTECTED") &&
		    starts_with(url, "https://"))
			ssl_cert_password_required = 1;
	}

	curl_default = get_curl_handle();
}

void http_cleanup(void)
{
	struct active_request_slot *slot = active_queue_head;

	while (slot != NULL) {
		struct active_request_slot *next = slot->next;
		if (slot->curl != NULL) {
			xmulti_remove_handle(slot);
			curl_easy_cleanup(slot->curl);
		}
		free(slot);
		slot = next;
	}
	active_queue_head = NULL;

	curl_easy_cleanup(curl_default);

	curl_multi_cleanup(curlm);
	curl_global_cleanup();

	string_list_clear(&extra_http_headers, 0);

	curl_slist_free_all(pragma_header);
	pragma_header = NULL;

	curl_slist_free_all(no_pragma_header);
	no_pragma_header = NULL;

	if (curl_http_proxy) {
		free((void *)curl_http_proxy);
		curl_http_proxy = NULL;
	}

	if (proxy_auth.password) {
		memset(proxy_auth.password, 0, strlen(proxy_auth.password));
		FREE_AND_NULL(proxy_auth.password);
	}

	free((void *)curl_proxyuserpwd);
	curl_proxyuserpwd = NULL;

	free((void *)http_proxy_authmethod);
	http_proxy_authmethod = NULL;

	if (cert_auth.password != NULL) {
		memset(cert_auth.password, 0, strlen(cert_auth.password));
		FREE_AND_NULL(cert_auth.password);
	}
	ssl_cert_password_required = 0;

	if (proxy_cert_auth.password != NULL) {
		memset(proxy_cert_auth.password, 0, strlen(proxy_cert_auth.password));
		FREE_AND_NULL(proxy_cert_auth.password);
	}
	proxy_ssl_cert_password_required = 0;

	FREE_AND_NULL(cached_accept_language);
}

struct active_request_slot *get_active_slot(void)
{
	struct active_request_slot *slot = active_queue_head;
	struct active_request_slot *newslot;

	int num_transfers;

	/* Wait for a slot to open up if the queue is full */
	while (active_requests >= max_requests) {
		curl_multi_perform(curlm, &num_transfers);
		if (num_transfers < active_requests)
			process_curl_messages();
	}

	while (slot != NULL && slot->in_use)
		slot = slot->next;

	if (slot == NULL) {
		newslot = xmalloc(sizeof(*newslot));
		newslot->curl = NULL;
		newslot->in_use = 0;
		newslot->next = NULL;

		slot = active_queue_head;
		if (slot == NULL) {
			active_queue_head = newslot;
		} else {
			while (slot->next != NULL)
				slot = slot->next;
			slot->next = newslot;
		}
		slot = newslot;
	}

	if (slot->curl == NULL) {
		slot->curl = curl_easy_duphandle(curl_default);
		curl_session_count++;
	}

	active_requests++;
	slot->in_use = 1;
	slot->results = NULL;
	slot->finished = NULL;
	slot->callback_data = NULL;
	slot->callback_func = NULL;
	curl_easy_setopt(slot->curl, CURLOPT_COOKIEFILE, curl_cookie_file);
	if (curl_save_cookies)
		curl_easy_setopt(slot->curl, CURLOPT_COOKIEJAR, curl_cookie_file);
	curl_easy_setopt(slot->curl, CURLOPT_HTTPHEADER, pragma_header);
	curl_easy_setopt(slot->curl, CURLOPT_ERRORBUFFER, curl_errorstr);
	curl_easy_setopt(slot->curl, CURLOPT_CUSTOMREQUEST, NULL);
	curl_easy_setopt(slot->curl, CURLOPT_READFUNCTION, NULL);
	curl_easy_setopt(slot->curl, CURLOPT_WRITEFUNCTION, NULL);
	curl_easy_setopt(slot->curl, CURLOPT_POSTFIELDS, NULL);
	curl_easy_setopt(slot->curl, CURLOPT_UPLOAD, 0);
	curl_easy_setopt(slot->curl, CURLOPT_HTTPGET, 1);
	curl_easy_setopt(slot->curl, CURLOPT_FAILONERROR, 1);
	curl_easy_setopt(slot->curl, CURLOPT_RANGE, NULL);

	/*
	 * Default following to off unless "ALWAYS" is configured; this gives
	 * callers a sane starting point, and they can tweak for individual
	 * HTTP_FOLLOW_* cases themselves.
	 */
	if (http_follow_config == HTTP_FOLLOW_ALWAYS)
		curl_easy_setopt(slot->curl, CURLOPT_FOLLOWLOCATION, 1);
	else
		curl_easy_setopt(slot->curl, CURLOPT_FOLLOWLOCATION, 0);

	curl_easy_setopt(slot->curl, CURLOPT_IPRESOLVE, git_curl_ipresolve);
	curl_easy_setopt(slot->curl, CURLOPT_HTTPAUTH, http_auth_methods);
	if (http_auth.password || curl_empty_auth_enabled())
		init_curl_http_auth(slot->curl);

	return slot;
}

int start_active_slot(struct active_request_slot *slot)
{
	CURLMcode curlm_result = curl_multi_add_handle(curlm, slot->curl);
	int num_transfers;

	if (curlm_result != CURLM_OK &&
	    curlm_result != CURLM_CALL_MULTI_PERFORM) {
		warning("curl_multi_add_handle failed: %s",
			curl_multi_strerror(curlm_result));
		active_requests--;
		slot->in_use = 0;
		return 0;
	}

	/*
	 * We know there must be something to do, since we just added
	 * something.
	 */
	curl_multi_perform(curlm, &num_transfers);
	return 1;
}

struct fill_chain {
	void *data;
	int (*fill)(void *);
	struct fill_chain *next;
};

static struct fill_chain *fill_cfg;

void add_fill_function(void *data, int (*fill)(void *))
{
	struct fill_chain *new_fill = xmalloc(sizeof(*new_fill));
	struct fill_chain **linkp = &fill_cfg;
	new_fill->data = data;
	new_fill->fill = fill;
	new_fill->next = NULL;
	while (*linkp)
		linkp = &(*linkp)->next;
	*linkp = new_fill;
}

void fill_active_slots(void)
{
	struct active_request_slot *slot = active_queue_head;

	while (active_requests < max_requests) {
		struct fill_chain *fill;
		for (fill = fill_cfg; fill; fill = fill->next)
			if (fill->fill(fill->data))
				break;

		if (!fill)
			break;
	}

	while (slot != NULL) {
		if (!slot->in_use && slot->curl != NULL
			&& curl_session_count > min_curl_sessions) {
			curl_easy_cleanup(slot->curl);
			slot->curl = NULL;
			curl_session_count--;
		}
		slot = slot->next;
	}
}

void step_active_slots(void)
{
	int num_transfers;
	CURLMcode curlm_result;

	do {
		curlm_result = curl_multi_perform(curlm, &num_transfers);
	} while (curlm_result == CURLM_CALL_MULTI_PERFORM);
	if (num_transfers < active_requests) {
		process_curl_messages();
		fill_active_slots();
	}
}

void run_active_slot(struct active_request_slot *slot)
{
	fd_set readfds;
	fd_set writefds;
	fd_set excfds;
	int max_fd;
	struct timeval select_timeout;
	int finished = 0;

	slot->finished = &finished;
	while (!finished) {
		step_active_slots();

		if (slot->in_use) {
			long curl_timeout;
			curl_multi_timeout(curlm, &curl_timeout);
			if (curl_timeout == 0) {
				continue;
			} else if (curl_timeout == -1) {
				select_timeout.tv_sec  = 0;
				select_timeout.tv_usec = 50000;
			} else {
				select_timeout.tv_sec  =  curl_timeout / 1000;
				select_timeout.tv_usec = (curl_timeout % 1000) * 1000;
			}

			max_fd = -1;
			FD_ZERO(&readfds);
			FD_ZERO(&writefds);
			FD_ZERO(&excfds);
			curl_multi_fdset(curlm, &readfds, &writefds, &excfds, &max_fd);

			/*
			 * It can happen that curl_multi_timeout returns a pathologically
			 * long timeout when curl_multi_fdset returns no file descriptors
			 * to read.  See commit message for more details.
			 */
			if (max_fd < 0 &&
			    (select_timeout.tv_sec > 0 ||
			     select_timeout.tv_usec > 50000)) {
				select_timeout.tv_sec  = 0;
				select_timeout.tv_usec = 50000;
			}

			select(max_fd+1, &readfds, &writefds, &excfds, &select_timeout);
		}
	}
<<<<<<< HEAD
=======
#else
	while (slot->in_use) {
		slot->curl_result = curl_easy_perform(slot->curl);
		finish_active_slot(slot);
	}
#endif

	/*
	 * The value of slot->finished we set before the loop was used
	 * to set our "finished" variable when our request completed.
	 *
	 * 1. The slot may not have been reused for another requst
	 *    yet, in which case it still has &finished.
	 *
	 * 2. The slot may already be in-use to serve another request,
	 *    which can further be divided into two cases:
	 *
	 * (a) If call run_active_slot() hasn't been called for that
	 *     other request, slot->finished would have been cleared
	 *     by get_active_slot() and has NULL.
	 *
	 * (b) If the request did call run_active_slot(), then the
	 *     call would have updated slot->finished at the beginning
	 *     of this function, and with the clearing of the member
	 *     below, we would find that slot->finished is now NULL.
	 *
	 * In all cases, slot->finished has no useful information to
	 * anybody at this point.  Some compilers warn us for
	 * attempting to smuggle a pointer that is about to become
	 * invalid, i.e. &finished.  We clear it here to assure them.
	 */
	slot->finished = NULL;
>>>>>>> 3a19048c
}

static void release_active_slot(struct active_request_slot *slot)
{
	closedown_active_slot(slot);
	if (slot->curl) {
		xmulti_remove_handle(slot);
		if (curl_session_count > min_curl_sessions) {
			curl_easy_cleanup(slot->curl);
			slot->curl = NULL;
			curl_session_count--;
		}
	}
	fill_active_slots();
}

void finish_all_active_slots(void)
{
	struct active_request_slot *slot = active_queue_head;

	while (slot != NULL)
		if (slot->in_use) {
			run_active_slot(slot);
			slot = active_queue_head;
		} else {
			slot = slot->next;
		}
}

/* Helpers for modifying and creating URLs */
static inline int needs_quote(int ch)
{
	if (((ch >= 'A') && (ch <= 'Z'))
			|| ((ch >= 'a') && (ch <= 'z'))
			|| ((ch >= '0') && (ch <= '9'))
			|| (ch == '/')
			|| (ch == '-')
			|| (ch == '.'))
		return 0;
	return 1;
}

static char *quote_ref_url(const char *base, const char *ref)
{
	struct strbuf buf = STRBUF_INIT;
	const char *cp;
	int ch;

	end_url_with_slash(&buf, base);

	for (cp = ref; (ch = *cp) != 0; cp++)
		if (needs_quote(ch))
			strbuf_addf(&buf, "%%%02x", ch);
		else
			strbuf_addch(&buf, *cp);

	return strbuf_detach(&buf, NULL);
}

void append_remote_object_url(struct strbuf *buf, const char *url,
			      const char *hex,
			      int only_two_digit_prefix)
{
	end_url_with_slash(buf, url);

	strbuf_addf(buf, "objects/%.*s/", 2, hex);
	if (!only_two_digit_prefix)
		strbuf_addstr(buf, hex + 2);
}

char *get_remote_object_url(const char *url, const char *hex,
			    int only_two_digit_prefix)
{
	struct strbuf buf = STRBUF_INIT;
	append_remote_object_url(&buf, url, hex, only_two_digit_prefix);
	return strbuf_detach(&buf, NULL);
}

void normalize_curl_result(CURLcode *result, long http_code,
			   char *errorstr, size_t errorlen)
{
	/*
	 * If we see a failing http code with CURLE_OK, we have turned off
	 * FAILONERROR (to keep the server's custom error response), and should
	 * translate the code into failure here.
	 *
	 * Likewise, if we see a redirect (30x code), that means we turned off
	 * redirect-following, and we should treat the result as an error.
	 */
	if (*result == CURLE_OK && http_code >= 300) {
		*result = CURLE_HTTP_RETURNED_ERROR;
		/*
		 * Normally curl will already have put the "reason phrase"
		 * from the server into curl_errorstr; unfortunately without
		 * FAILONERROR it is lost, so we can give only the numeric
		 * status code.
		 */
		xsnprintf(errorstr, errorlen,
			  "The requested URL returned error: %ld",
			  http_code);
	}
}

static int handle_curl_result(struct slot_results *results)
{
	normalize_curl_result(&results->curl_result, results->http_code,
			      curl_errorstr, sizeof(curl_errorstr));

	if (results->curl_result == CURLE_OK) {
		credential_approve(&http_auth);
		credential_approve(&proxy_auth);
		credential_approve(&cert_auth);
		return HTTP_OK;
	} else if (results->curl_result == CURLE_SSL_CERTPROBLEM) {
		/*
		 * We can't tell from here whether it's a bad path, bad
		 * certificate, bad password, or something else wrong
		 * with the certificate.  So we reject the credential to
		 * avoid caching or saving a bad password.
		 */
		credential_reject(&cert_auth);
		return HTTP_NOAUTH;
#ifdef GIT_CURL_HAVE_CURLE_SSL_PINNEDPUBKEYNOTMATCH
	} else if (results->curl_result == CURLE_SSL_PINNEDPUBKEYNOTMATCH) {
		return HTTP_NOMATCHPUBLICKEY;
#endif
	} else if (missing_target(results))
		return HTTP_MISSING_TARGET;
	else if (results->http_code == 401) {
		if (http_auth.username && http_auth.password) {
			credential_reject(&http_auth);
			return HTTP_NOAUTH;
		} else {
			http_auth_methods &= ~CURLAUTH_GSSNEGOTIATE;
			if (results->auth_avail) {
				http_auth_methods &= results->auth_avail;
				http_auth_methods_restricted = 1;
			}
			return HTTP_REAUTH;
		}
	} else {
		if (results->http_connectcode == 407)
			credential_reject(&proxy_auth);
		if (!curl_errorstr[0])
			strlcpy(curl_errorstr,
				curl_easy_strerror(results->curl_result),
				sizeof(curl_errorstr));
		return HTTP_ERROR;
	}
}

int run_one_slot(struct active_request_slot *slot,
		 struct slot_results *results)
{
	slot->results = results;
	if (!start_active_slot(slot)) {
		xsnprintf(curl_errorstr, sizeof(curl_errorstr),
			  "failed to start HTTP request");
		return HTTP_START_FAILED;
	}

	run_active_slot(slot);
	return handle_curl_result(results);
}

struct curl_slist *http_copy_default_headers(void)
{
	struct curl_slist *headers = NULL;
	const struct string_list_item *item;

	for_each_string_list_item(item, &extra_http_headers)
		headers = curl_slist_append(headers, item->string);

	return headers;
}

static CURLcode curlinfo_strbuf(CURL *curl, CURLINFO info, struct strbuf *buf)
{
	char *ptr;
	CURLcode ret;

	strbuf_reset(buf);
	ret = curl_easy_getinfo(curl, info, &ptr);
	if (!ret && ptr)
		strbuf_addstr(buf, ptr);
	return ret;
}

/*
 * Check for and extract a content-type parameter. "raw"
 * should be positioned at the start of the potential
 * parameter, with any whitespace already removed.
 *
 * "name" is the name of the parameter. The value is appended
 * to "out".
 */
static int extract_param(const char *raw, const char *name,
			 struct strbuf *out)
{
	size_t len = strlen(name);

	if (strncasecmp(raw, name, len))
		return -1;
	raw += len;

	if (*raw != '=')
		return -1;
	raw++;

	while (*raw && !isspace(*raw) && *raw != ';')
		strbuf_addch(out, *raw++);
	return 0;
}

/*
 * Extract a normalized version of the content type, with any
 * spaces suppressed, all letters lowercased, and no trailing ";"
 * or parameters.
 *
 * Note that we will silently remove even invalid whitespace. For
 * example, "text / plain" is specifically forbidden by RFC 2616,
 * but "text/plain" is the only reasonable output, and this keeps
 * our code simple.
 *
 * If the "charset" argument is not NULL, store the value of any
 * charset parameter there.
 *
 * Example:
 *   "TEXT/PLAIN; charset=utf-8" -> "text/plain", "utf-8"
 *   "text / plain" -> "text/plain"
 */
static void extract_content_type(struct strbuf *raw, struct strbuf *type,
				 struct strbuf *charset)
{
	const char *p;

	strbuf_reset(type);
	strbuf_grow(type, raw->len);
	for (p = raw->buf; *p; p++) {
		if (isspace(*p))
			continue;
		if (*p == ';') {
			p++;
			break;
		}
		strbuf_addch(type, tolower(*p));
	}

	if (!charset)
		return;

	strbuf_reset(charset);
	while (*p) {
		while (isspace(*p) || *p == ';')
			p++;
		if (!extract_param(p, "charset", charset))
			return;
		while (*p && !isspace(*p))
			p++;
	}

	if (!charset->len && starts_with(type->buf, "text/"))
		strbuf_addstr(charset, "ISO-8859-1");
}

static void write_accept_language(struct strbuf *buf)
{
	/*
	 * MAX_DECIMAL_PLACES must not be larger than 3. If it is larger than
	 * that, q-value will be smaller than 0.001, the minimum q-value the
	 * HTTP specification allows. See
	 * http://tools.ietf.org/html/rfc7231#section-5.3.1 for q-value.
	 */
	const int MAX_DECIMAL_PLACES = 3;
	const int MAX_LANGUAGE_TAGS = 1000;
	const int MAX_ACCEPT_LANGUAGE_HEADER_SIZE = 4000;
	char **language_tags = NULL;
	int num_langs = 0;
	const char *s = get_preferred_languages();
	int i;
	struct strbuf tag = STRBUF_INIT;

	/* Don't add Accept-Language header if no language is preferred. */
	if (!s)
		return;

	/*
	 * Split the colon-separated string of preferred languages into
	 * language_tags array.
	 */
	do {
		/* collect language tag */
		for (; *s && (isalnum(*s) || *s == '_'); s++)
			strbuf_addch(&tag, *s == '_' ? '-' : *s);

		/* skip .codeset, @modifier and any other unnecessary parts */
		while (*s && *s != ':')
			s++;

		if (tag.len) {
			num_langs++;
			REALLOC_ARRAY(language_tags, num_langs);
			language_tags[num_langs - 1] = strbuf_detach(&tag, NULL);
			if (num_langs >= MAX_LANGUAGE_TAGS - 1) /* -1 for '*' */
				break;
		}
	} while (*s++);

	/* write Accept-Language header into buf */
	if (num_langs) {
		int last_buf_len = 0;
		int max_q;
		int decimal_places;
		char q_format[32];

		/* add '*' */
		REALLOC_ARRAY(language_tags, num_langs + 1);
		language_tags[num_langs++] = "*"; /* it's OK; this won't be freed */

		/* compute decimal_places */
		for (max_q = 1, decimal_places = 0;
		     max_q < num_langs && decimal_places <= MAX_DECIMAL_PLACES;
		     decimal_places++, max_q *= 10)
			;

		xsnprintf(q_format, sizeof(q_format), ";q=0.%%0%dd", decimal_places);

		strbuf_addstr(buf, "Accept-Language: ");

		for (i = 0; i < num_langs; i++) {
			if (i > 0)
				strbuf_addstr(buf, ", ");

			strbuf_addstr(buf, language_tags[i]);

			if (i > 0)
				strbuf_addf(buf, q_format, max_q - i);

			if (buf->len > MAX_ACCEPT_LANGUAGE_HEADER_SIZE) {
				strbuf_remove(buf, last_buf_len, buf->len - last_buf_len);
				break;
			}

			last_buf_len = buf->len;
		}
	}

	/* free language tags -- last one is a static '*' */
	for (i = 0; i < num_langs - 1; i++)
		free(language_tags[i]);
	free(language_tags);
}

/*
 * Get an Accept-Language header which indicates user's preferred languages.
 *
 * Examples:
 *   LANGUAGE= -> ""
 *   LANGUAGE=ko:en -> "Accept-Language: ko, en; q=0.9, *; q=0.1"
 *   LANGUAGE=ko_KR.UTF-8:sr@latin -> "Accept-Language: ko-KR, sr; q=0.9, *; q=0.1"
 *   LANGUAGE=ko LANG=en_US.UTF-8 -> "Accept-Language: ko, *; q=0.1"
 *   LANGUAGE= LANG=en_US.UTF-8 -> "Accept-Language: en-US, *; q=0.1"
 *   LANGUAGE= LANG=C -> ""
 */
static const char *get_accept_language(void)
{
	if (!cached_accept_language) {
		struct strbuf buf = STRBUF_INIT;
		write_accept_language(&buf);
		if (buf.len > 0)
			cached_accept_language = strbuf_detach(&buf, NULL);
	}

	return cached_accept_language;
}

static void http_opt_request_remainder(CURL *curl, off_t pos)
{
	char buf[128];
	xsnprintf(buf, sizeof(buf), "%"PRIuMAX"-", (uintmax_t)pos);
	curl_easy_setopt(curl, CURLOPT_RANGE, buf);
}

/* http_request() targets */
#define HTTP_REQUEST_STRBUF	0
#define HTTP_REQUEST_FILE	1

static int http_request(const char *url,
			void *result, int target,
			const struct http_get_options *options)
{
	struct active_request_slot *slot;
	struct slot_results results;
	struct curl_slist *headers = http_copy_default_headers();
	struct strbuf buf = STRBUF_INIT;
	const char *accept_language;
	int ret;

	slot = get_active_slot();
	curl_easy_setopt(slot->curl, CURLOPT_HTTPGET, 1);

	if (result == NULL) {
		curl_easy_setopt(slot->curl, CURLOPT_NOBODY, 1);
	} else {
		curl_easy_setopt(slot->curl, CURLOPT_NOBODY, 0);
		curl_easy_setopt(slot->curl, CURLOPT_WRITEDATA, result);

		if (target == HTTP_REQUEST_FILE) {
			off_t posn = ftello(result);
			curl_easy_setopt(slot->curl, CURLOPT_WRITEFUNCTION,
					 fwrite);
			if (posn > 0)
				http_opt_request_remainder(slot->curl, posn);
		} else
			curl_easy_setopt(slot->curl, CURLOPT_WRITEFUNCTION,
					 fwrite_buffer);
	}

	accept_language = get_accept_language();

	if (accept_language)
		headers = curl_slist_append(headers, accept_language);

	strbuf_addstr(&buf, "Pragma:");
	if (options && options->no_cache)
		strbuf_addstr(&buf, " no-cache");
	if (options && options->initial_request &&
	    http_follow_config == HTTP_FOLLOW_INITIAL)
		curl_easy_setopt(slot->curl, CURLOPT_FOLLOWLOCATION, 1);

	headers = curl_slist_append(headers, buf.buf);

	/* Add additional headers here */
	if (options && options->extra_headers) {
		const struct string_list_item *item;
		for_each_string_list_item(item, options->extra_headers) {
			headers = curl_slist_append(headers, item->string);
		}
	}

	curl_easy_setopt(slot->curl, CURLOPT_URL, url);
	curl_easy_setopt(slot->curl, CURLOPT_HTTPHEADER, headers);
	curl_easy_setopt(slot->curl, CURLOPT_ENCODING, "");
	curl_easy_setopt(slot->curl, CURLOPT_FAILONERROR, 0);

	ret = run_one_slot(slot, &results);

	if (options && options->content_type) {
		struct strbuf raw = STRBUF_INIT;
		curlinfo_strbuf(slot->curl, CURLINFO_CONTENT_TYPE, &raw);
		extract_content_type(&raw, options->content_type,
				     options->charset);
		strbuf_release(&raw);
	}

	if (options && options->effective_url)
		curlinfo_strbuf(slot->curl, CURLINFO_EFFECTIVE_URL,
				options->effective_url);

	curl_slist_free_all(headers);
	strbuf_release(&buf);

	return ret;
}

/*
 * Update the "base" url to a more appropriate value, as deduced by
 * redirects seen when requesting a URL starting with "url".
 *
 * The "asked" parameter is a URL that we asked curl to access, and must begin
 * with "base".
 *
 * The "got" parameter is the URL that curl reported to us as where we ended
 * up.
 *
 * Returns 1 if we updated the base url, 0 otherwise.
 *
 * Our basic strategy is to compare "base" and "asked" to find the bits
 * specific to our request. We then strip those bits off of "got" to yield the
 * new base. So for example, if our base is "http://example.com/foo.git",
 * and we ask for "http://example.com/foo.git/info/refs", we might end up
 * with "https://other.example.com/foo.git/info/refs". We would want the
 * new URL to become "https://other.example.com/foo.git".
 *
 * Note that this assumes a sane redirect scheme. It's entirely possible
 * in the example above to end up at a URL that does not even end in
 * "info/refs".  In such a case we die. There's not much we can do, such a
 * scheme is unlikely to represent a real git repository, and failing to
 * rewrite the base opens options for malicious redirects to do funny things.
 */
static int update_url_from_redirect(struct strbuf *base,
				    const char *asked,
				    const struct strbuf *got)
{
	const char *tail;
	size_t new_len;

	if (!strcmp(asked, got->buf))
		return 0;

	if (!skip_prefix(asked, base->buf, &tail))
		BUG("update_url_from_redirect: %s is not a superset of %s",
		    asked, base->buf);

	new_len = got->len;
	if (!strip_suffix_mem(got->buf, &new_len, tail))
		die(_("unable to update url base from redirection:\n"
		      "  asked for: %s\n"
		      "   redirect: %s"),
		    asked, got->buf);

	strbuf_reset(base);
	strbuf_add(base, got->buf, new_len);

	return 1;
}

static int http_request_reauth(const char *url,
			       void *result, int target,
			       struct http_get_options *options)
{
	int ret = http_request(url, result, target, options);

	if (ret != HTTP_OK && ret != HTTP_REAUTH)
		return ret;

	if (options && options->effective_url && options->base_url) {
		if (update_url_from_redirect(options->base_url,
					     url, options->effective_url)) {
			credential_from_url(&http_auth, options->base_url->buf);
			url = options->effective_url->buf;
		}
	}

	if (ret != HTTP_REAUTH)
		return ret;

	/*
	 * The previous request may have put cruft into our output stream; we
	 * should clear it out before making our next request.
	 */
	switch (target) {
	case HTTP_REQUEST_STRBUF:
		strbuf_reset(result);
		break;
	case HTTP_REQUEST_FILE:
		if (fflush(result)) {
			error_errno("unable to flush a file");
			return HTTP_START_FAILED;
		}
		rewind(result);
		if (ftruncate(fileno(result), 0) < 0) {
			error_errno("unable to truncate a file");
			return HTTP_START_FAILED;
		}
		break;
	default:
		BUG("Unknown http_request target");
	}

	credential_fill(&http_auth);

	return http_request(url, result, target, options);
}

int http_get_strbuf(const char *url,
		    struct strbuf *result,
		    struct http_get_options *options)
{
	return http_request_reauth(url, result, HTTP_REQUEST_STRBUF, options);
}

/*
 * Downloads a URL and stores the result in the given file.
 *
 * If a previous interrupted download is detected (i.e. a previous temporary
 * file is still around) the download is resumed.
 */
static int http_get_file(const char *url, const char *filename,
			 struct http_get_options *options)
{
	int ret;
	struct strbuf tmpfile = STRBUF_INIT;
	FILE *result;

	strbuf_addf(&tmpfile, "%s.temp", filename);
	result = fopen(tmpfile.buf, "a");
	if (!result) {
		error("Unable to open local file %s", tmpfile.buf);
		ret = HTTP_ERROR;
		goto cleanup;
	}

	ret = http_request_reauth(url, result, HTTP_REQUEST_FILE, options);
	fclose(result);

	if (ret == HTTP_OK && finalize_object_file(tmpfile.buf, filename))
		ret = HTTP_ERROR;
cleanup:
	strbuf_release(&tmpfile);
	return ret;
}

int http_fetch_ref(const char *base, struct ref *ref)
{
	struct http_get_options options = {0};
	char *url;
	struct strbuf buffer = STRBUF_INIT;
	int ret = -1;

	options.no_cache = 1;

	url = quote_ref_url(base, ref->name);
	if (http_get_strbuf(url, &buffer, &options) == HTTP_OK) {
		strbuf_rtrim(&buffer);
		if (buffer.len == the_hash_algo->hexsz)
			ret = get_oid_hex(buffer.buf, &ref->old_oid);
		else if (starts_with(buffer.buf, "ref: ")) {
			ref->symref = xstrdup(buffer.buf + 5);
			ret = 0;
		}
	}

	strbuf_release(&buffer);
	free(url);
	return ret;
}

/* Helpers for fetching packs */
static char *fetch_pack_index(unsigned char *hash, const char *base_url)
{
	char *url, *tmp;
	struct strbuf buf = STRBUF_INIT;

	if (http_is_verbose)
		fprintf(stderr, "Getting index for pack %s\n", hash_to_hex(hash));

	end_url_with_slash(&buf, base_url);
	strbuf_addf(&buf, "objects/pack/pack-%s.idx", hash_to_hex(hash));
	url = strbuf_detach(&buf, NULL);

	strbuf_addf(&buf, "%s.temp", sha1_pack_index_name(hash));
	tmp = strbuf_detach(&buf, NULL);

	if (http_get_file(url, tmp, NULL) != HTTP_OK) {
		error("Unable to get pack index %s", url);
		FREE_AND_NULL(tmp);
	}

	free(url);
	return tmp;
}

static int fetch_and_setup_pack_index(struct packed_git **packs_head,
	unsigned char *sha1, const char *base_url)
{
	struct packed_git *new_pack;
	char *tmp_idx = NULL;
	int ret;

	if (has_pack_index(sha1)) {
		new_pack = parse_pack_index(sha1, sha1_pack_index_name(sha1));
		if (!new_pack)
			return -1; /* parse_pack_index() already issued error message */
		goto add_pack;
	}

	tmp_idx = fetch_pack_index(sha1, base_url);
	if (!tmp_idx)
		return -1;

	new_pack = parse_pack_index(sha1, tmp_idx);
	if (!new_pack) {
		unlink(tmp_idx);
		free(tmp_idx);

		return -1; /* parse_pack_index() already issued error message */
	}

	ret = verify_pack_index(new_pack);
	if (!ret) {
		close_pack_index(new_pack);
		ret = finalize_object_file(tmp_idx, sha1_pack_index_name(sha1));
	}
	free(tmp_idx);
	if (ret)
		return -1;

add_pack:
	new_pack->next = *packs_head;
	*packs_head = new_pack;
	return 0;
}

int http_get_info_packs(const char *base_url, struct packed_git **packs_head)
{
	struct http_get_options options = {0};
	int ret = 0;
	char *url;
	const char *data;
	struct strbuf buf = STRBUF_INIT;
	struct object_id oid;

	end_url_with_slash(&buf, base_url);
	strbuf_addstr(&buf, "objects/info/packs");
	url = strbuf_detach(&buf, NULL);

	options.no_cache = 1;
	ret = http_get_strbuf(url, &buf, &options);
	if (ret != HTTP_OK)
		goto cleanup;

	data = buf.buf;
	while (*data) {
		if (skip_prefix(data, "P pack-", &data) &&
		    !parse_oid_hex(data, &oid, &data) &&
		    skip_prefix(data, ".pack", &data) &&
		    (*data == '\n' || *data == '\0')) {
			fetch_and_setup_pack_index(packs_head, oid.hash, base_url);
		} else {
			data = strchrnul(data, '\n');
		}
		if (*data)
			data++; /* skip past newline */
	}

cleanup:
	free(url);
	return ret;
}

void release_http_pack_request(struct http_pack_request *preq)
{
	if (preq->packfile != NULL) {
		fclose(preq->packfile);
		preq->packfile = NULL;
	}
	preq->slot = NULL;
	strbuf_release(&preq->tmpfile);
	free(preq->url);
	free(preq);
}

static const char *default_index_pack_args[] =
	{"index-pack", "--stdin", NULL};

int finish_http_pack_request(struct http_pack_request *preq)
{
	struct child_process ip = CHILD_PROCESS_INIT;
	int tmpfile_fd;
	int ret = 0;

	fclose(preq->packfile);
	preq->packfile = NULL;

	tmpfile_fd = xopen(preq->tmpfile.buf, O_RDONLY);

	ip.git_cmd = 1;
	ip.in = tmpfile_fd;
	ip.argv = preq->index_pack_args ? preq->index_pack_args
					: default_index_pack_args;

	if (preq->preserve_index_pack_stdout)
		ip.out = 0;
	else
		ip.no_stdout = 1;

	if (run_command(&ip)) {
		ret = -1;
		goto cleanup;
	}

cleanup:
	close(tmpfile_fd);
	unlink(preq->tmpfile.buf);
	return ret;
}

void http_install_packfile(struct packed_git *p,
			   struct packed_git **list_to_remove_from)
{
	struct packed_git **lst = list_to_remove_from;

	while (*lst != p)
		lst = &((*lst)->next);
	*lst = (*lst)->next;

	install_packed_git(the_repository, p);
}

struct http_pack_request *new_http_pack_request(
	const unsigned char *packed_git_hash, const char *base_url) {

	struct strbuf buf = STRBUF_INIT;

	end_url_with_slash(&buf, base_url);
	strbuf_addf(&buf, "objects/pack/pack-%s.pack",
		hash_to_hex(packed_git_hash));
	return new_direct_http_pack_request(packed_git_hash,
					    strbuf_detach(&buf, NULL));
}

struct http_pack_request *new_direct_http_pack_request(
	const unsigned char *packed_git_hash, char *url)
{
	off_t prev_posn = 0;
	struct http_pack_request *preq;

	CALLOC_ARRAY(preq, 1);
	strbuf_init(&preq->tmpfile, 0);

	preq->url = url;

	strbuf_addf(&preq->tmpfile, "%s.temp", sha1_pack_name(packed_git_hash));
	preq->packfile = fopen(preq->tmpfile.buf, "a");
	if (!preq->packfile) {
		error("Unable to open local file %s for pack",
		      preq->tmpfile.buf);
		goto abort;
	}

	preq->slot = get_active_slot();
	curl_easy_setopt(preq->slot->curl, CURLOPT_WRITEDATA, preq->packfile);
	curl_easy_setopt(preq->slot->curl, CURLOPT_WRITEFUNCTION, fwrite);
	curl_easy_setopt(preq->slot->curl, CURLOPT_URL, preq->url);
	curl_easy_setopt(preq->slot->curl, CURLOPT_HTTPHEADER,
		no_pragma_header);

	/*
	 * If there is data present from a previous transfer attempt,
	 * resume where it left off
	 */
	prev_posn = ftello(preq->packfile);
	if (prev_posn>0) {
		if (http_is_verbose)
			fprintf(stderr,
				"Resuming fetch of pack %s at byte %"PRIuMAX"\n",
				hash_to_hex(packed_git_hash),
				(uintmax_t)prev_posn);
		http_opt_request_remainder(preq->slot->curl, prev_posn);
	}

	return preq;

abort:
	strbuf_release(&preq->tmpfile);
	free(preq->url);
	free(preq);
	return NULL;
}

/* Helpers for fetching objects (loose) */
static size_t fwrite_sha1_file(char *ptr, size_t eltsize, size_t nmemb,
			       void *data)
{
	unsigned char expn[4096];
	size_t size = eltsize * nmemb;
	int posn = 0;
	struct http_object_request *freq = data;
	struct active_request_slot *slot = freq->slot;

	if (slot) {
		CURLcode c = curl_easy_getinfo(slot->curl, CURLINFO_HTTP_CODE,
						&slot->http_code);
		if (c != CURLE_OK)
			BUG("curl_easy_getinfo for HTTP code failed: %s",
				curl_easy_strerror(c));
		if (slot->http_code >= 300)
			return nmemb;
	}

	do {
		ssize_t retval = xwrite(freq->localfile,
					(char *) ptr + posn, size - posn);
		if (retval < 0)
			return posn / eltsize;
		posn += retval;
	} while (posn < size);

	freq->stream.avail_in = size;
	freq->stream.next_in = (void *)ptr;
	do {
		freq->stream.next_out = expn;
		freq->stream.avail_out = sizeof(expn);
		freq->zret = git_inflate(&freq->stream, Z_SYNC_FLUSH);
		the_hash_algo->update_fn(&freq->c, expn,
					 sizeof(expn) - freq->stream.avail_out);
	} while (freq->stream.avail_in && freq->zret == Z_OK);
	return nmemb;
}

struct http_object_request *new_http_object_request(const char *base_url,
						    const struct object_id *oid)
{
	char *hex = oid_to_hex(oid);
	struct strbuf filename = STRBUF_INIT;
	struct strbuf prevfile = STRBUF_INIT;
	int prevlocal;
	char prev_buf[PREV_BUF_SIZE];
	ssize_t prev_read = 0;
	off_t prev_posn = 0;
	struct http_object_request *freq;

	CALLOC_ARRAY(freq, 1);
	strbuf_init(&freq->tmpfile, 0);
	oidcpy(&freq->oid, oid);
	freq->localfile = -1;

	loose_object_path(the_repository, &filename, oid);
	strbuf_addf(&freq->tmpfile, "%s.temp", filename.buf);

	strbuf_addf(&prevfile, "%s.prev", filename.buf);
	unlink_or_warn(prevfile.buf);
	rename(freq->tmpfile.buf, prevfile.buf);
	unlink_or_warn(freq->tmpfile.buf);
	strbuf_release(&filename);

	if (freq->localfile != -1)
		error("fd leakage in start: %d", freq->localfile);
	freq->localfile = open(freq->tmpfile.buf,
			       O_WRONLY | O_CREAT | O_EXCL, 0666);
	/*
	 * This could have failed due to the "lazy directory creation";
	 * try to mkdir the last path component.
	 */
	if (freq->localfile < 0 && errno == ENOENT) {
		char *dir = strrchr(freq->tmpfile.buf, '/');
		if (dir) {
			*dir = 0;
			mkdir(freq->tmpfile.buf, 0777);
			*dir = '/';
		}
		freq->localfile = open(freq->tmpfile.buf,
				       O_WRONLY | O_CREAT | O_EXCL, 0666);
	}

	if (freq->localfile < 0) {
		error_errno("Couldn't create temporary file %s",
			    freq->tmpfile.buf);
		goto abort;
	}

	git_inflate_init(&freq->stream);

	the_hash_algo->init_fn(&freq->c);

	freq->url = get_remote_object_url(base_url, hex, 0);

	/*
	 * If a previous temp file is present, process what was already
	 * fetched.
	 */
	prevlocal = open(prevfile.buf, O_RDONLY);
	if (prevlocal != -1) {
		do {
			prev_read = xread(prevlocal, prev_buf, PREV_BUF_SIZE);
			if (prev_read>0) {
				if (fwrite_sha1_file(prev_buf,
						     1,
						     prev_read,
						     freq) == prev_read) {
					prev_posn += prev_read;
				} else {
					prev_read = -1;
				}
			}
		} while (prev_read > 0);
		close(prevlocal);
	}
	unlink_or_warn(prevfile.buf);
	strbuf_release(&prevfile);

	/*
	 * Reset inflate/SHA1 if there was an error reading the previous temp
	 * file; also rewind to the beginning of the local file.
	 */
	if (prev_read == -1) {
		memset(&freq->stream, 0, sizeof(freq->stream));
		git_inflate_init(&freq->stream);
		the_hash_algo->init_fn(&freq->c);
		if (prev_posn>0) {
			prev_posn = 0;
			lseek(freq->localfile, 0, SEEK_SET);
			if (ftruncate(freq->localfile, 0) < 0) {
				error_errno("Couldn't truncate temporary file %s",
					    freq->tmpfile.buf);
				goto abort;
			}
		}
	}

	freq->slot = get_active_slot();

	curl_easy_setopt(freq->slot->curl, CURLOPT_WRITEDATA, freq);
	curl_easy_setopt(freq->slot->curl, CURLOPT_FAILONERROR, 0);
	curl_easy_setopt(freq->slot->curl, CURLOPT_WRITEFUNCTION, fwrite_sha1_file);
	curl_easy_setopt(freq->slot->curl, CURLOPT_ERRORBUFFER, freq->errorstr);
	curl_easy_setopt(freq->slot->curl, CURLOPT_URL, freq->url);
	curl_easy_setopt(freq->slot->curl, CURLOPT_HTTPHEADER, no_pragma_header);

	/*
	 * If we have successfully processed data from a previous fetch
	 * attempt, only fetch the data we don't already have.
	 */
	if (prev_posn>0) {
		if (http_is_verbose)
			fprintf(stderr,
				"Resuming fetch of object %s at byte %"PRIuMAX"\n",
				hex, (uintmax_t)prev_posn);
		http_opt_request_remainder(freq->slot->curl, prev_posn);
	}

	return freq;

abort:
	strbuf_release(&prevfile);
	free(freq->url);
	free(freq);
	return NULL;
}

void process_http_object_request(struct http_object_request *freq)
{
	if (freq->slot == NULL)
		return;
	freq->curl_result = freq->slot->curl_result;
	freq->http_code = freq->slot->http_code;
	freq->slot = NULL;
}

int finish_http_object_request(struct http_object_request *freq)
{
	struct stat st;
	struct strbuf filename = STRBUF_INIT;

	close(freq->localfile);
	freq->localfile = -1;

	process_http_object_request(freq);

	if (freq->http_code == 416) {
		warning("requested range invalid; we may already have all the data.");
	} else if (freq->curl_result != CURLE_OK) {
		if (stat(freq->tmpfile.buf, &st) == 0)
			if (st.st_size == 0)
				unlink_or_warn(freq->tmpfile.buf);
		return -1;
	}

	git_inflate_end(&freq->stream);
	the_hash_algo->final_oid_fn(&freq->real_oid, &freq->c);
	if (freq->zret != Z_STREAM_END) {
		unlink_or_warn(freq->tmpfile.buf);
		return -1;
	}
	if (!oideq(&freq->oid, &freq->real_oid)) {
		unlink_or_warn(freq->tmpfile.buf);
		return -1;
	}
	loose_object_path(the_repository, &filename, &freq->oid);
	freq->rename = finalize_object_file(freq->tmpfile.buf, filename.buf);
	strbuf_release(&filename);

	return freq->rename;
}

void abort_http_object_request(struct http_object_request *freq)
{
	unlink_or_warn(freq->tmpfile.buf);

	release_http_object_request(freq);
}

void release_http_object_request(struct http_object_request *freq)
{
	if (freq->localfile != -1) {
		close(freq->localfile);
		freq->localfile = -1;
	}
	FREE_AND_NULL(freq->url);
	if (freq->slot != NULL) {
		freq->slot->callback_func = NULL;
		freq->slot->callback_data = NULL;
		release_active_slot(freq->slot);
		freq->slot = NULL;
	}
	strbuf_release(&freq->tmpfile);
}<|MERGE_RESOLUTION|>--- conflicted
+++ resolved
@@ -155,10 +155,6 @@
 	return size / eltsize;
 }
 
-<<<<<<< HEAD
-=======
-#ifndef NO_CURL_SEEK
->>>>>>> 3a19048c
 int seek_buffer(void *clientp, curl_off_t offset, int origin)
 {
 	struct buffer *buffer = clientp;
@@ -719,10 +715,6 @@
 	curl_easy_setopt(handle, CURLOPT_DEBUGDATA, NULL);
 }
 
-<<<<<<< HEAD
-=======
-#ifdef CURLPROTO_HTTP
->>>>>>> 3a19048c
 static void proto_list_append(struct strbuf *list, const char *proto)
 {
 	if (!list)
@@ -897,16 +889,8 @@
 
 	curl_easy_setopt(result, CURLOPT_MAXREDIRS, 20);
 	curl_easy_setopt(result, CURLOPT_POSTREDIR, CURL_REDIR_POST_ALL);
-<<<<<<< HEAD
 
 #ifdef GIT_CURL_HAVE_CURLOPT_PROTOCOLS_STR
-=======
-#elif LIBCURL_VERSION_NUM >= 0x071101
-	curl_easy_setopt(result, CURLOPT_POST301, 1);
-#endif
-#ifdef CURLPROTO_HTTP
-#if LIBCURL_VERSION_NUM >= 0x075500
->>>>>>> 3a19048c
 	{
 		struct strbuf buf = STRBUF_INIT;
 
@@ -923,12 +907,6 @@
 			 get_curl_allowed_protocols(0, NULL));
 	curl_easy_setopt(result, CURLOPT_PROTOCOLS,
 			 get_curl_allowed_protocols(-1, NULL));
-<<<<<<< HEAD
-=======
-#endif
-#else
-	warning(_("Protocol restrictions not supported with cURL < 7.19.4"));
->>>>>>> 3a19048c
 #endif
 
 	if (getenv("GIT_CURL_VERBOSE"))
@@ -1420,14 +1398,6 @@
 			select(max_fd+1, &readfds, &writefds, &excfds, &select_timeout);
 		}
 	}
-<<<<<<< HEAD
-=======
-#else
-	while (slot->in_use) {
-		slot->curl_result = curl_easy_perform(slot->curl);
-		finish_active_slot(slot);
-	}
-#endif
 
 	/*
 	 * The value of slot->finished we set before the loop was used
@@ -1454,7 +1424,6 @@
 	 * invalid, i.e. &finished.  We clear it here to assure them.
 	 */
 	slot->finished = NULL;
->>>>>>> 3a19048c
 }
 
 static void release_active_slot(struct active_request_slot *slot)
