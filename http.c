#include "git-compat-util.h"
#include "http.h"
#include "pack.h"
#include "sideband.h"
#include "run-command.h"
#include "url.h"
#include "urlmatch.h"
#include "credential.h"
#include "version.h"
#include "pkt-line.h"

int active_requests;
int http_is_verbose;
size_t http_post_buffer = 16 * LARGE_PACKET_MAX;

#if LIBCURL_VERSION_NUM >= 0x070a06
#define LIBCURL_CAN_HANDLE_AUTH_ANY
#endif

static int min_curl_sessions = 1;
static int curl_session_count;
#ifdef USE_CURL_MULTI
static int max_requests = -1;
static CURLM *curlm;
#endif
#ifndef NO_CURL_EASY_DUPHANDLE
static CURL *curl_default;
#endif

#define PREV_BUF_SIZE 4096
#define RANGE_HEADER_SIZE 30

char curl_errorstr[CURL_ERROR_SIZE];

static int curl_ssl_verify = -1;
static int curl_ssl_try;
static const char *ssl_cert;
#if LIBCURL_VERSION_NUM >= 0x070903
static const char *ssl_key;
#endif
#if LIBCURL_VERSION_NUM >= 0x070908
static const char *ssl_capath;
#endif
static const char *ssl_cainfo;
static long curl_low_speed_limit = -1;
static long curl_low_speed_time = -1;
static int curl_ftp_no_epsv;
static const char *curl_http_proxy;
static const char *curl_cookie_file;
static int curl_save_cookies;
struct credential http_auth = CREDENTIAL_INIT;
static int http_proactive_auth;
static const char *user_agent;

#if LIBCURL_VERSION_NUM >= 0x071700
/* Use CURLOPT_KEYPASSWD as is */
#elif LIBCURL_VERSION_NUM >= 0x070903
#define CURLOPT_KEYPASSWD CURLOPT_SSLKEYPASSWD
#else
#define CURLOPT_KEYPASSWD CURLOPT_SSLCERTPASSWD
#endif

static struct credential cert_auth = CREDENTIAL_INIT;
static int ssl_cert_password_required;
#ifdef LIBCURL_CAN_HANDLE_AUTH_ANY
static unsigned long http_auth_methods = CURLAUTH_ANY;
#endif

static struct curl_slist *pragma_header;
static struct curl_slist *no_pragma_header;

static struct active_request_slot *active_queue_head;

static char *cached_accept_language;

size_t fread_buffer(char *ptr, size_t eltsize, size_t nmemb, void *buffer_)
{
	size_t size = eltsize * nmemb;
	struct buffer *buffer = buffer_;

	if (size > buffer->buf.len - buffer->posn)
		size = buffer->buf.len - buffer->posn;
	memcpy(ptr, buffer->buf.buf + buffer->posn, size);
	buffer->posn += size;

	return size;
}

#ifndef NO_CURL_IOCTL
curlioerr ioctl_buffer(CURL *handle, int cmd, void *clientp)
{
	struct buffer *buffer = clientp;

	switch (cmd) {
	case CURLIOCMD_NOP:
		return CURLIOE_OK;

	case CURLIOCMD_RESTARTREAD:
		buffer->posn = 0;
		return CURLIOE_OK;

	default:
		return CURLIOE_UNKNOWNCMD;
	}
}
#endif

size_t fwrite_buffer(char *ptr, size_t eltsize, size_t nmemb, void *buffer_)
{
	size_t size = eltsize * nmemb;
	struct strbuf *buffer = buffer_;

	strbuf_add(buffer, ptr, size);
	return size;
}

size_t fwrite_null(char *ptr, size_t eltsize, size_t nmemb, void *strbuf)
{
	return eltsize * nmemb;
}

static void closedown_active_slot(struct active_request_slot *slot)
{
	active_requests--;
	slot->in_use = 0;
}

static void finish_active_slot(struct active_request_slot *slot)
{
	closedown_active_slot(slot);
	curl_easy_getinfo(slot->curl, CURLINFO_HTTP_CODE, &slot->http_code);

	if (slot->finished != NULL)
		(*slot->finished) = 1;

	/* Store slot results so they can be read after the slot is reused */
	if (slot->results != NULL) {
		slot->results->curl_result = slot->curl_result;
		slot->results->http_code = slot->http_code;
#if LIBCURL_VERSION_NUM >= 0x070a08
		curl_easy_getinfo(slot->curl, CURLINFO_HTTPAUTH_AVAIL,
				  &slot->results->auth_avail);
#else
		slot->results->auth_avail = 0;
#endif
	}

	/* Run callback if appropriate */
	if (slot->callback_func != NULL)
		slot->callback_func(slot->callback_data);
}

#ifdef USE_CURL_MULTI
static void process_curl_messages(void)
{
	int num_messages;
	struct active_request_slot *slot;
	CURLMsg *curl_message = curl_multi_info_read(curlm, &num_messages);

	while (curl_message != NULL) {
		if (curl_message->msg == CURLMSG_DONE) {
			int curl_result = curl_message->data.result;
			slot = active_queue_head;
			while (slot != NULL &&
			       slot->curl != curl_message->easy_handle)
				slot = slot->next;
			if (slot != NULL) {
				curl_multi_remove_handle(curlm, slot->curl);
				slot->curl_result = curl_result;
				finish_active_slot(slot);
			} else {
				fprintf(stderr, "Received DONE message for unknown request!\n");
			}
		} else {
			fprintf(stderr, "Unknown CURL message received: %d\n",
				(int)curl_message->msg);
		}
		curl_message = curl_multi_info_read(curlm, &num_messages);
	}
}
#endif

static int http_options(const char *var, const char *value, void *cb)
{
	if (!strcmp("http.sslverify", var)) {
		curl_ssl_verify = git_config_bool(var, value);
		return 0;
	}
	if (!strcmp("http.sslcert", var))
		return git_config_string(&ssl_cert, var, value);
#if LIBCURL_VERSION_NUM >= 0x070903
	if (!strcmp("http.sslkey", var))
		return git_config_string(&ssl_key, var, value);
#endif
#if LIBCURL_VERSION_NUM >= 0x070908
	if (!strcmp("http.sslcapath", var))
		return git_config_string(&ssl_capath, var, value);
#endif
	if (!strcmp("http.sslcainfo", var))
		return git_config_string(&ssl_cainfo, var, value);
	if (!strcmp("http.sslcertpasswordprotected", var)) {
		ssl_cert_password_required = git_config_bool(var, value);
		return 0;
	}
	if (!strcmp("http.ssltry", var)) {
		curl_ssl_try = git_config_bool(var, value);
		return 0;
	}
	if (!strcmp("http.minsessions", var)) {
		min_curl_sessions = git_config_int(var, value);
#ifndef USE_CURL_MULTI
		if (min_curl_sessions > 1)
			min_curl_sessions = 1;
#endif
		return 0;
	}
#ifdef USE_CURL_MULTI
	if (!strcmp("http.maxrequests", var)) {
		max_requests = git_config_int(var, value);
		return 0;
	}
#endif
	if (!strcmp("http.lowspeedlimit", var)) {
		curl_low_speed_limit = (long)git_config_int(var, value);
		return 0;
	}
	if (!strcmp("http.lowspeedtime", var)) {
		curl_low_speed_time = (long)git_config_int(var, value);
		return 0;
	}

	if (!strcmp("http.noepsv", var)) {
		curl_ftp_no_epsv = git_config_bool(var, value);
		return 0;
	}
	if (!strcmp("http.proxy", var))
		return git_config_string(&curl_http_proxy, var, value);

	if (!strcmp("http.cookiefile", var))
		return git_config_string(&curl_cookie_file, var, value);
	if (!strcmp("http.savecookies", var)) {
		curl_save_cookies = git_config_bool(var, value);
		return 0;
	}

	if (!strcmp("http.postbuffer", var)) {
		http_post_buffer = git_config_int(var, value);
		if (http_post_buffer < LARGE_PACKET_MAX)
			http_post_buffer = LARGE_PACKET_MAX;
		return 0;
	}

	if (!strcmp("http.useragent", var))
		return git_config_string(&user_agent, var, value);

	/* Fall back on the default ones */
	return git_default_config(var, value, cb);
}

static void init_curl_http_auth(CURL *result)
{
	if (!http_auth.username)
		return;

	credential_fill(&http_auth);

#if LIBCURL_VERSION_NUM >= 0x071301
	curl_easy_setopt(result, CURLOPT_USERNAME, http_auth.username);
	curl_easy_setopt(result, CURLOPT_PASSWORD, http_auth.password);
#else
	{
		static struct strbuf up = STRBUF_INIT;
		/*
		 * Note that we assume we only ever have a single set of
		 * credentials in a given program run, so we do not have
		 * to worry about updating this buffer, only setting its
		 * initial value.
		 */
		if (!up.len)
			strbuf_addf(&up, "%s:%s",
				http_auth.username, http_auth.password);
		curl_easy_setopt(result, CURLOPT_USERPWD, up.buf);
	}
#endif
}

static int has_cert_password(void)
{
	if (ssl_cert == NULL || ssl_cert_password_required != 1)
		return 0;
	if (!cert_auth.password) {
		cert_auth.protocol = xstrdup("cert");
		cert_auth.username = xstrdup("");
		cert_auth.path = xstrdup(ssl_cert);
		credential_fill(&cert_auth);
	}
	return 1;
}

#if LIBCURL_VERSION_NUM >= 0x071900
static void set_curl_keepalive(CURL *c)
{
	curl_easy_setopt(c, CURLOPT_TCP_KEEPALIVE, 1);
}

#elif LIBCURL_VERSION_NUM >= 0x071000
static int sockopt_callback(void *client, curl_socket_t fd, curlsocktype type)
{
	int ka = 1;
	int rc;
	socklen_t len = (socklen_t)sizeof(ka);

	if (type != CURLSOCKTYPE_IPCXN)
		return 0;

	rc = setsockopt(fd, SOL_SOCKET, SO_KEEPALIVE, (void *)&ka, len);
	if (rc < 0)
		warning("unable to set SO_KEEPALIVE on socket %s",
			strerror(errno));

	return 0; /* CURL_SOCKOPT_OK only exists since curl 7.21.5 */
}

static void set_curl_keepalive(CURL *c)
{
	curl_easy_setopt(c, CURLOPT_SOCKOPTFUNCTION, sockopt_callback);
}

#else
static void set_curl_keepalive(CURL *c)
{
	/* not supported on older curl versions */
}
#endif

static CURL *get_curl_handle(void)
{
	CURL *result = curl_easy_init();

	if (!result)
		die("curl_easy_init failed");

	if (!curl_ssl_verify) {
		curl_easy_setopt(result, CURLOPT_SSL_VERIFYPEER, 0);
		curl_easy_setopt(result, CURLOPT_SSL_VERIFYHOST, 0);
	} else {
		/* Verify authenticity of the peer's certificate */
		curl_easy_setopt(result, CURLOPT_SSL_VERIFYPEER, 1);
		/* The name in the cert must match whom we tried to connect */
		curl_easy_setopt(result, CURLOPT_SSL_VERIFYHOST, 2);
	}

#if LIBCURL_VERSION_NUM >= 0x070907
	curl_easy_setopt(result, CURLOPT_NETRC, CURL_NETRC_OPTIONAL);
#endif
#ifdef LIBCURL_CAN_HANDLE_AUTH_ANY
	curl_easy_setopt(result, CURLOPT_HTTPAUTH, CURLAUTH_ANY);
#endif

	if (http_proactive_auth)
		init_curl_http_auth(result);

	if (ssl_cert != NULL)
		curl_easy_setopt(result, CURLOPT_SSLCERT, ssl_cert);
	if (has_cert_password())
		curl_easy_setopt(result, CURLOPT_KEYPASSWD, cert_auth.password);
#if LIBCURL_VERSION_NUM >= 0x070903
	if (ssl_key != NULL)
		curl_easy_setopt(result, CURLOPT_SSLKEY, ssl_key);
#endif
#if LIBCURL_VERSION_NUM >= 0x070908
	if (ssl_capath != NULL)
		curl_easy_setopt(result, CURLOPT_CAPATH, ssl_capath);
#endif
	if (ssl_cainfo != NULL)
		curl_easy_setopt(result, CURLOPT_CAINFO, ssl_cainfo);

	if (curl_low_speed_limit > 0 && curl_low_speed_time > 0) {
		curl_easy_setopt(result, CURLOPT_LOW_SPEED_LIMIT,
				 curl_low_speed_limit);
		curl_easy_setopt(result, CURLOPT_LOW_SPEED_TIME,
				 curl_low_speed_time);
	}

	curl_easy_setopt(result, CURLOPT_FOLLOWLOCATION, 1);
#if LIBCURL_VERSION_NUM >= 0x071301
	curl_easy_setopt(result, CURLOPT_POSTREDIR, CURL_REDIR_POST_ALL);
#elif LIBCURL_VERSION_NUM >= 0x071101
	curl_easy_setopt(result, CURLOPT_POST301, 1);
#endif

	if (getenv("GIT_CURL_VERBOSE"))
		curl_easy_setopt(result, CURLOPT_VERBOSE, 1);

	curl_easy_setopt(result, CURLOPT_USERAGENT,
		user_agent ? user_agent : git_user_agent());

	if (curl_ftp_no_epsv)
		curl_easy_setopt(result, CURLOPT_FTP_USE_EPSV, 0);

#ifdef CURLOPT_USE_SSL
	if (curl_ssl_try)
		curl_easy_setopt(result, CURLOPT_USE_SSL, CURLUSESSL_TRY);
#endif

	if (curl_http_proxy) {
		curl_easy_setopt(result, CURLOPT_PROXY, curl_http_proxy);
		curl_easy_setopt(result, CURLOPT_PROXYAUTH, CURLAUTH_ANY);
	}

	set_curl_keepalive(result);

	return result;
}

static void set_from_env(const char **var, const char *envname)
{
	const char *val = getenv(envname);
	if (val)
		*var = val;
}

void http_init(struct remote *remote, const char *url, int proactive_auth)
{
	char *low_speed_limit;
	char *low_speed_time;
	char *normalized_url;
	struct urlmatch_config config = { STRING_LIST_INIT_DUP };

	config.section = "http";
	config.key = NULL;
	config.collect_fn = http_options;
	config.cascade_fn = git_default_config;
	config.cb = NULL;

	http_is_verbose = 0;
	normalized_url = url_normalize(url, &config.url);

	git_config(urlmatch_config_entry, &config);
	free(normalized_url);

	if (curl_global_init(CURL_GLOBAL_ALL) != CURLE_OK)
		die("curl_global_init failed");

	http_proactive_auth = proactive_auth;

	if (remote && remote->http_proxy)
		curl_http_proxy = xstrdup(remote->http_proxy);

	pragma_header = curl_slist_append(pragma_header, "Pragma: no-cache");
	no_pragma_header = curl_slist_append(no_pragma_header, "Pragma:");

#ifdef USE_CURL_MULTI
	{
		char *http_max_requests = getenv("GIT_HTTP_MAX_REQUESTS");
		if (http_max_requests != NULL)
			max_requests = atoi(http_max_requests);
	}

	curlm = curl_multi_init();
	if (!curlm)
		die("curl_multi_init failed");
#endif

	if (getenv("GIT_SSL_NO_VERIFY"))
		curl_ssl_verify = 0;

	set_from_env(&ssl_cert, "GIT_SSL_CERT");
#if LIBCURL_VERSION_NUM >= 0x070903
	set_from_env(&ssl_key, "GIT_SSL_KEY");
#endif
#if LIBCURL_VERSION_NUM >= 0x070908
	set_from_env(&ssl_capath, "GIT_SSL_CAPATH");
#endif
	set_from_env(&ssl_cainfo, "GIT_SSL_CAINFO");

	set_from_env(&user_agent, "GIT_HTTP_USER_AGENT");

	low_speed_limit = getenv("GIT_HTTP_LOW_SPEED_LIMIT");
	if (low_speed_limit != NULL)
		curl_low_speed_limit = strtol(low_speed_limit, NULL, 10);
	low_speed_time = getenv("GIT_HTTP_LOW_SPEED_TIME");
	if (low_speed_time != NULL)
		curl_low_speed_time = strtol(low_speed_time, NULL, 10);

	if (curl_ssl_verify == -1)
		curl_ssl_verify = 1;

	curl_session_count = 0;
#ifdef USE_CURL_MULTI
	if (max_requests < 1)
		max_requests = DEFAULT_MAX_REQUESTS;
#endif

	if (getenv("GIT_CURL_FTP_NO_EPSV"))
		curl_ftp_no_epsv = 1;

	if (url) {
		credential_from_url(&http_auth, url);
		if (!ssl_cert_password_required &&
		    getenv("GIT_SSL_CERT_PASSWORD_PROTECTED") &&
		    starts_with(url, "https://"))
			ssl_cert_password_required = 1;
	}

#ifndef NO_CURL_EASY_DUPHANDLE
	curl_default = get_curl_handle();
#endif
}

void http_cleanup(void)
{
	struct active_request_slot *slot = active_queue_head;

	while (slot != NULL) {
		struct active_request_slot *next = slot->next;
		if (slot->curl != NULL) {
#ifdef USE_CURL_MULTI
			curl_multi_remove_handle(curlm, slot->curl);
#endif
			curl_easy_cleanup(slot->curl);
		}
		free(slot);
		slot = next;
	}
	active_queue_head = NULL;

#ifndef NO_CURL_EASY_DUPHANDLE
	curl_easy_cleanup(curl_default);
#endif

#ifdef USE_CURL_MULTI
	curl_multi_cleanup(curlm);
#endif
	curl_global_cleanup();

	curl_slist_free_all(pragma_header);
	pragma_header = NULL;

	curl_slist_free_all(no_pragma_header);
	no_pragma_header = NULL;

	if (curl_http_proxy) {
		free((void *)curl_http_proxy);
		curl_http_proxy = NULL;
	}

	if (cert_auth.password != NULL) {
		memset(cert_auth.password, 0, strlen(cert_auth.password));
		free(cert_auth.password);
		cert_auth.password = NULL;
	}
	ssl_cert_password_required = 0;

	free(cached_accept_language);
	cached_accept_language = NULL;
}

struct active_request_slot *get_active_slot(void)
{
	struct active_request_slot *slot = active_queue_head;
	struct active_request_slot *newslot;

#ifdef USE_CURL_MULTI
	int num_transfers;

	/* Wait for a slot to open up if the queue is full */
	while (active_requests >= max_requests) {
		curl_multi_perform(curlm, &num_transfers);
		if (num_transfers < active_requests)
			process_curl_messages();
	}
#endif

	while (slot != NULL && slot->in_use)
		slot = slot->next;

	if (slot == NULL) {
		newslot = xmalloc(sizeof(*newslot));
		newslot->curl = NULL;
		newslot->in_use = 0;
		newslot->next = NULL;

		slot = active_queue_head;
		if (slot == NULL) {
			active_queue_head = newslot;
		} else {
			while (slot->next != NULL)
				slot = slot->next;
			slot->next = newslot;
		}
		slot = newslot;
	}

	if (slot->curl == NULL) {
#ifdef NO_CURL_EASY_DUPHANDLE
		slot->curl = get_curl_handle();
#else
		slot->curl = curl_easy_duphandle(curl_default);
#endif
		curl_session_count++;
	}

	active_requests++;
	slot->in_use = 1;
	slot->results = NULL;
	slot->finished = NULL;
	slot->callback_data = NULL;
	slot->callback_func = NULL;
	curl_easy_setopt(slot->curl, CURLOPT_COOKIEFILE, curl_cookie_file);
	if (curl_save_cookies)
		curl_easy_setopt(slot->curl, CURLOPT_COOKIEJAR, curl_cookie_file);
	curl_easy_setopt(slot->curl, CURLOPT_HTTPHEADER, pragma_header);
	curl_easy_setopt(slot->curl, CURLOPT_ERRORBUFFER, curl_errorstr);
	curl_easy_setopt(slot->curl, CURLOPT_CUSTOMREQUEST, NULL);
	curl_easy_setopt(slot->curl, CURLOPT_READFUNCTION, NULL);
	curl_easy_setopt(slot->curl, CURLOPT_WRITEFUNCTION, NULL);
	curl_easy_setopt(slot->curl, CURLOPT_POSTFIELDS, NULL);
	curl_easy_setopt(slot->curl, CURLOPT_UPLOAD, 0);
	curl_easy_setopt(slot->curl, CURLOPT_HTTPGET, 1);
	curl_easy_setopt(slot->curl, CURLOPT_FAILONERROR, 1);
#ifdef LIBCURL_CAN_HANDLE_AUTH_ANY
	curl_easy_setopt(slot->curl, CURLOPT_HTTPAUTH, http_auth_methods);
#endif
	if (http_auth.password)
		init_curl_http_auth(slot->curl);

	return slot;
}

int start_active_slot(struct active_request_slot *slot)
{
#ifdef USE_CURL_MULTI
	CURLMcode curlm_result = curl_multi_add_handle(curlm, slot->curl);
	int num_transfers;

	if (curlm_result != CURLM_OK &&
	    curlm_result != CURLM_CALL_MULTI_PERFORM) {
		active_requests--;
		slot->in_use = 0;
		return 0;
	}

	/*
	 * We know there must be something to do, since we just added
	 * something.
	 */
	curl_multi_perform(curlm, &num_transfers);
#endif
	return 1;
}

#ifdef USE_CURL_MULTI
struct fill_chain {
	void *data;
	int (*fill)(void *);
	struct fill_chain *next;
};

static struct fill_chain *fill_cfg;

void add_fill_function(void *data, int (*fill)(void *))
{
	struct fill_chain *new = xmalloc(sizeof(*new));
	struct fill_chain **linkp = &fill_cfg;
	new->data = data;
	new->fill = fill;
	new->next = NULL;
	while (*linkp)
		linkp = &(*linkp)->next;
	*linkp = new;
}

void fill_active_slots(void)
{
	struct active_request_slot *slot = active_queue_head;

	while (active_requests < max_requests) {
		struct fill_chain *fill;
		for (fill = fill_cfg; fill; fill = fill->next)
			if (fill->fill(fill->data))
				break;

		if (!fill)
			break;
	}

	while (slot != NULL) {
		if (!slot->in_use && slot->curl != NULL
			&& curl_session_count > min_curl_sessions) {
			curl_easy_cleanup(slot->curl);
			slot->curl = NULL;
			curl_session_count--;
		}
		slot = slot->next;
	}
}

void step_active_slots(void)
{
	int num_transfers;
	CURLMcode curlm_result;

	do {
		curlm_result = curl_multi_perform(curlm, &num_transfers);
	} while (curlm_result == CURLM_CALL_MULTI_PERFORM);
	if (num_transfers < active_requests) {
		process_curl_messages();
		fill_active_slots();
	}
}
#endif

void run_active_slot(struct active_request_slot *slot)
{
#ifdef USE_CURL_MULTI
	fd_set readfds;
	fd_set writefds;
	fd_set excfds;
	int max_fd;
	struct timeval select_timeout;
	int finished = 0;

	slot->finished = &finished;
	while (!finished) {
		step_active_slots();

		if (slot->in_use) {
#if LIBCURL_VERSION_NUM >= 0x070f04
			long curl_timeout;
			curl_multi_timeout(curlm, &curl_timeout);
			if (curl_timeout == 0) {
				continue;
			} else if (curl_timeout == -1) {
				select_timeout.tv_sec  = 0;
				select_timeout.tv_usec = 50000;
			} else {
				select_timeout.tv_sec  =  curl_timeout / 1000;
				select_timeout.tv_usec = (curl_timeout % 1000) * 1000;
			}
#else
			select_timeout.tv_sec  = 0;
			select_timeout.tv_usec = 50000;
#endif

			max_fd = -1;
			FD_ZERO(&readfds);
			FD_ZERO(&writefds);
			FD_ZERO(&excfds);
			curl_multi_fdset(curlm, &readfds, &writefds, &excfds, &max_fd);

			/*
			 * It can happen that curl_multi_timeout returns a pathologically
			 * long timeout when curl_multi_fdset returns no file descriptors
			 * to read.  See commit message for more details.
			 */
			if (max_fd < 0 &&
			    (select_timeout.tv_sec > 0 ||
			     select_timeout.tv_usec > 50000)) {
				select_timeout.tv_sec  = 0;
				select_timeout.tv_usec = 50000;
			}

			select(max_fd+1, &readfds, &writefds, &excfds, &select_timeout);
		}
	}
#else
	while (slot->in_use) {
		slot->curl_result = curl_easy_perform(slot->curl);
		finish_active_slot(slot);
	}
#endif
}

static void release_active_slot(struct active_request_slot *slot)
{
	closedown_active_slot(slot);
	if (slot->curl && curl_session_count > min_curl_sessions) {
#ifdef USE_CURL_MULTI
		curl_multi_remove_handle(curlm, slot->curl);
#endif
		curl_easy_cleanup(slot->curl);
		slot->curl = NULL;
		curl_session_count--;
	}
#ifdef USE_CURL_MULTI
	fill_active_slots();
#endif
}

void finish_all_active_slots(void)
{
	struct active_request_slot *slot = active_queue_head;

	while (slot != NULL)
		if (slot->in_use) {
			run_active_slot(slot);
			slot = active_queue_head;
		} else {
			slot = slot->next;
		}
}

/* Helpers for modifying and creating URLs */
static inline int needs_quote(int ch)
{
	if (((ch >= 'A') && (ch <= 'Z'))
			|| ((ch >= 'a') && (ch <= 'z'))
			|| ((ch >= '0') && (ch <= '9'))
			|| (ch == '/')
			|| (ch == '-')
			|| (ch == '.'))
		return 0;
	return 1;
}

static char *quote_ref_url(const char *base, const char *ref)
{
	struct strbuf buf = STRBUF_INIT;
	const char *cp;
	int ch;

	end_url_with_slash(&buf, base);

	for (cp = ref; (ch = *cp) != 0; cp++)
		if (needs_quote(ch))
			strbuf_addf(&buf, "%%%02x", ch);
		else
			strbuf_addch(&buf, *cp);

	return strbuf_detach(&buf, NULL);
}

void append_remote_object_url(struct strbuf *buf, const char *url,
			      const char *hex,
			      int only_two_digit_prefix)
{
	end_url_with_slash(buf, url);

	strbuf_addf(buf, "objects/%.*s/", 2, hex);
	if (!only_two_digit_prefix)
		strbuf_addf(buf, "%s", hex+2);
}

char *get_remote_object_url(const char *url, const char *hex,
			    int only_two_digit_prefix)
{
	struct strbuf buf = STRBUF_INIT;
	append_remote_object_url(&buf, url, hex, only_two_digit_prefix);
	return strbuf_detach(&buf, NULL);
}

static int handle_curl_result(struct slot_results *results)
{
	/*
	 * If we see a failing http code with CURLE_OK, we have turned off
	 * FAILONERROR (to keep the server's custom error response), and should
	 * translate the code into failure here.
	 */
	if (results->curl_result == CURLE_OK &&
	    results->http_code >= 400) {
		results->curl_result = CURLE_HTTP_RETURNED_ERROR;
		/*
		 * Normally curl will already have put the "reason phrase"
		 * from the server into curl_errorstr; unfortunately without
		 * FAILONERROR it is lost, so we can give only the numeric
		 * status code.
		 */
		snprintf(curl_errorstr, sizeof(curl_errorstr),
			 "The requested URL returned error: %ld",
			 results->http_code);
	}

	if (results->curl_result == CURLE_OK) {
		credential_approve(&http_auth);
		return HTTP_OK;
	} else if (missing_target(results))
		return HTTP_MISSING_TARGET;
	else if (results->http_code == 401) {
		if (http_auth.username && http_auth.password) {
			credential_reject(&http_auth);
			return HTTP_NOAUTH;
		} else {
#ifdef LIBCURL_CAN_HANDLE_AUTH_ANY
			http_auth_methods &= ~CURLAUTH_GSSNEGOTIATE;
#endif
			return HTTP_REAUTH;
		}
	} else {
#if LIBCURL_VERSION_NUM >= 0x070c00
		if (!curl_errorstr[0])
			strlcpy(curl_errorstr,
				curl_easy_strerror(results->curl_result),
				sizeof(curl_errorstr));
#endif
		return HTTP_ERROR;
	}
}

int run_one_slot(struct active_request_slot *slot,
		 struct slot_results *results)
{
	slot->results = results;
	if (!start_active_slot(slot)) {
		snprintf(curl_errorstr, sizeof(curl_errorstr),
			 "failed to start HTTP request");
		return HTTP_START_FAILED;
	}

	run_active_slot(slot);
	return handle_curl_result(results);
}

static CURLcode curlinfo_strbuf(CURL *curl, CURLINFO info, struct strbuf *buf)
{
	char *ptr;
	CURLcode ret;

	strbuf_reset(buf);
	ret = curl_easy_getinfo(curl, info, &ptr);
	if (!ret && ptr)
		strbuf_addstr(buf, ptr);
	return ret;
}

/*
 * Check for and extract a content-type parameter. "raw"
 * should be positioned at the start of the potential
 * parameter, with any whitespace already removed.
 *
 * "name" is the name of the parameter. The value is appended
 * to "out".
 */
static int extract_param(const char *raw, const char *name,
			 struct strbuf *out)
{
	size_t len = strlen(name);

	if (strncasecmp(raw, name, len))
		return -1;
	raw += len;

	if (*raw != '=')
		return -1;
	raw++;

	while (*raw && !isspace(*raw) && *raw != ';')
		strbuf_addch(out, *raw++);
	return 0;
}

/*
 * Extract a normalized version of the content type, with any
 * spaces suppressed, all letters lowercased, and no trailing ";"
 * or parameters.
 *
 * Note that we will silently remove even invalid whitespace. For
 * example, "text / plain" is specifically forbidden by RFC 2616,
 * but "text/plain" is the only reasonable output, and this keeps
 * our code simple.
 *
 * If the "charset" argument is not NULL, store the value of any
 * charset parameter there.
 *
 * Example:
 *   "TEXT/PLAIN; charset=utf-8" -> "text/plain", "utf-8"
 *   "text / plain" -> "text/plain"
 */
static void extract_content_type(struct strbuf *raw, struct strbuf *type,
				 struct strbuf *charset)
{
	const char *p;

	strbuf_reset(type);
	strbuf_grow(type, raw->len);
	for (p = raw->buf; *p; p++) {
		if (isspace(*p))
			continue;
		if (*p == ';') {
			p++;
			break;
		}
		strbuf_addch(type, tolower(*p));
	}

	if (!charset)
		return;

	strbuf_reset(charset);
	while (*p) {
		while (isspace(*p) || *p == ';')
			p++;
		if (!extract_param(p, "charset", charset))
			return;
		while (*p && !isspace(*p))
			p++;
	}

	if (!charset->len && starts_with(type->buf, "text/"))
		strbuf_addstr(charset, "ISO-8859-1");
}

<<<<<<< HEAD
=======
/*
 * Guess the user's preferred languages from the value in LANGUAGE environment
 * variable and LC_MESSAGES locale category if NO_GETTEXT is not defined.
 *
 * The result can be a colon-separated list like "ko:ja:en".
 */
static const char *get_preferred_languages(void)
{
	const char *retval;

	retval = getenv("LANGUAGE");
	if (retval && *retval)
		return retval;

#ifndef NO_GETTEXT
	retval = setlocale(LC_MESSAGES, NULL);
	if (retval && *retval &&
		strcmp(retval, "C") &&
		strcmp(retval, "POSIX"))
		return retval;
#endif

	return NULL;
}

static void write_accept_language(struct strbuf *buf)
{
	/*
	 * MAX_DECIMAL_PLACES must not be larger than 3. If it is larger than
	 * that, q-value will be smaller than 0.001, the minimum q-value the
	 * HTTP specification allows. See
	 * http://tools.ietf.org/html/rfc7231#section-5.3.1 for q-value.
	 */
	const int MAX_DECIMAL_PLACES = 3;
	const int MAX_LANGUAGE_TAGS = 1000;
	const int MAX_ACCEPT_LANGUAGE_HEADER_SIZE = 4000;
	char **language_tags = NULL;
	int num_langs = 0;
	const char *s = get_preferred_languages();
	int i;
	struct strbuf tag = STRBUF_INIT;

	/* Don't add Accept-Language header if no language is preferred. */
	if (!s)
		return;

	/*
	 * Split the colon-separated string of preferred languages into
	 * language_tags array.
	 */
	do {
		/* collect language tag */
		for (; *s && (isalnum(*s) || *s == '_'); s++)
			strbuf_addch(&tag, *s == '_' ? '-' : *s);

		/* skip .codeset, @modifier and any other unnecessary parts */
		while (*s && *s != ':')
			s++;

		if (tag.len) {
			num_langs++;
			REALLOC_ARRAY(language_tags, num_langs);
			language_tags[num_langs - 1] = strbuf_detach(&tag, NULL);
			if (num_langs >= MAX_LANGUAGE_TAGS - 1) /* -1 for '*' */
				break;
		}
	} while (*s++);

	/* write Accept-Language header into buf */
	if (num_langs) {
		int last_buf_len = 0;
		int max_q;
		int decimal_places;
		char q_format[32];

		/* add '*' */
		REALLOC_ARRAY(language_tags, num_langs + 1);
		language_tags[num_langs++] = "*"; /* it's OK; this won't be freed */

		/* compute decimal_places */
		for (max_q = 1, decimal_places = 0;
		     max_q < num_langs && decimal_places <= MAX_DECIMAL_PLACES;
		     decimal_places++, max_q *= 10)
			;

		sprintf(q_format, ";q=0.%%0%dd", decimal_places);

		strbuf_addstr(buf, "Accept-Language: ");

		for (i = 0; i < num_langs; i++) {
			if (i > 0)
				strbuf_addstr(buf, ", ");

			strbuf_addstr(buf, language_tags[i]);

			if (i > 0)
				strbuf_addf(buf, q_format, max_q - i);

			if (buf->len > MAX_ACCEPT_LANGUAGE_HEADER_SIZE) {
				strbuf_remove(buf, last_buf_len, buf->len - last_buf_len);
				break;
			}

			last_buf_len = buf->len;
		}
	}

	/* free language tags -- last one is a static '*' */
	for (i = 0; i < num_langs - 1; i++)
		free(language_tags[i]);
	free(language_tags);
}

/*
 * Get an Accept-Language header which indicates user's preferred languages.
 *
 * Examples:
 *   LANGUAGE= -> ""
 *   LANGUAGE=ko:en -> "Accept-Language: ko, en; q=0.9, *; q=0.1"
 *   LANGUAGE=ko_KR.UTF-8:sr@latin -> "Accept-Language: ko-KR, sr; q=0.9, *; q=0.1"
 *   LANGUAGE=ko LANG=en_US.UTF-8 -> "Accept-Language: ko, *; q=0.1"
 *   LANGUAGE= LANG=en_US.UTF-8 -> "Accept-Language: en-US, *; q=0.1"
 *   LANGUAGE= LANG=C -> ""
 */
static const char *get_accept_language(void)
{
	if (!cached_accept_language) {
		struct strbuf buf = STRBUF_INIT;
		write_accept_language(&buf);
		if (buf.len > 0)
			cached_accept_language = strbuf_detach(&buf, NULL);
	}

	return cached_accept_language;
}
>>>>>>> f18604bb

/* http_request() targets */
#define HTTP_REQUEST_STRBUF	0
#define HTTP_REQUEST_FILE	1

static int http_request(const char *url,
			void *result, int target,
			const struct http_get_options *options)
{
	struct active_request_slot *slot;
	struct slot_results results;
	struct curl_slist *headers = NULL;
	struct strbuf buf = STRBUF_INIT;
	const char *accept_language;
	int ret;

	slot = get_active_slot();
	curl_easy_setopt(slot->curl, CURLOPT_HTTPGET, 1);

	if (result == NULL) {
		curl_easy_setopt(slot->curl, CURLOPT_NOBODY, 1);
	} else {
		curl_easy_setopt(slot->curl, CURLOPT_NOBODY, 0);
		curl_easy_setopt(slot->curl, CURLOPT_FILE, result);

		if (target == HTTP_REQUEST_FILE) {
			long posn = ftell(result);
			curl_easy_setopt(slot->curl, CURLOPT_WRITEFUNCTION,
					 fwrite);
			if (posn > 0) {
				strbuf_addf(&buf, "Range: bytes=%ld-", posn);
				headers = curl_slist_append(headers, buf.buf);
				strbuf_reset(&buf);
			}
		} else
			curl_easy_setopt(slot->curl, CURLOPT_WRITEFUNCTION,
					 fwrite_buffer);
	}

	accept_language = get_accept_language();

	if (accept_language)
		headers = curl_slist_append(headers, accept_language);

	strbuf_addstr(&buf, "Pragma:");
	if (options && options->no_cache)
		strbuf_addstr(&buf, " no-cache");
	if (options && options->keep_error)
		curl_easy_setopt(slot->curl, CURLOPT_FAILONERROR, 0);

	headers = curl_slist_append(headers, buf.buf);

	curl_easy_setopt(slot->curl, CURLOPT_URL, url);
	curl_easy_setopt(slot->curl, CURLOPT_HTTPHEADER, headers);
	curl_easy_setopt(slot->curl, CURLOPT_ENCODING, "gzip");

	ret = run_one_slot(slot, &results);

	if (options && options->content_type) {
		struct strbuf raw = STRBUF_INIT;
		curlinfo_strbuf(slot->curl, CURLINFO_CONTENT_TYPE, &raw);
		extract_content_type(&raw, options->content_type,
				     options->charset);
		strbuf_release(&raw);
	}

	if (options && options->effective_url)
		curlinfo_strbuf(slot->curl, CURLINFO_EFFECTIVE_URL,
				options->effective_url);

	curl_slist_free_all(headers);
	strbuf_release(&buf);

	return ret;
}

/*
 * Update the "base" url to a more appropriate value, as deduced by
 * redirects seen when requesting a URL starting with "url".
 *
 * The "asked" parameter is a URL that we asked curl to access, and must begin
 * with "base".
 *
 * The "got" parameter is the URL that curl reported to us as where we ended
 * up.
 *
 * Returns 1 if we updated the base url, 0 otherwise.
 *
 * Our basic strategy is to compare "base" and "asked" to find the bits
 * specific to our request. We then strip those bits off of "got" to yield the
 * new base. So for example, if our base is "http://example.com/foo.git",
 * and we ask for "http://example.com/foo.git/info/refs", we might end up
 * with "https://other.example.com/foo.git/info/refs". We would want the
 * new URL to become "https://other.example.com/foo.git".
 *
 * Note that this assumes a sane redirect scheme. It's entirely possible
 * in the example above to end up at a URL that does not even end in
 * "info/refs".  In such a case we simply punt, as there is not much we can
 * do (and such a scheme is unlikely to represent a real git repository,
 * which means we are likely about to abort anyway).
 */
static int update_url_from_redirect(struct strbuf *base,
				    const char *asked,
				    const struct strbuf *got)
{
	const char *tail;
	size_t tail_len;

	if (!strcmp(asked, got->buf))
		return 0;

	if (!skip_prefix(asked, base->buf, &tail))
		die("BUG: update_url_from_redirect: %s is not a superset of %s",
		    asked, base->buf);

	tail_len = strlen(tail);

	if (got->len < tail_len ||
	    strcmp(tail, got->buf + got->len - tail_len))
		return 0; /* insane redirect scheme */

	strbuf_reset(base);
	strbuf_add(base, got->buf, got->len - tail_len);
	return 1;
}

static int http_request_reauth(const char *url,
			       void *result, int target,
			       struct http_get_options *options)
{
	int ret = http_request(url, result, target, options);

	if (options && options->effective_url && options->base_url) {
		if (update_url_from_redirect(options->base_url,
					     url, options->effective_url)) {
			credential_from_url(&http_auth, options->base_url->buf);
			url = options->effective_url->buf;
		}
	}

	if (ret != HTTP_REAUTH)
		return ret;

	/*
	 * If we are using KEEP_ERROR, the previous request may have
	 * put cruft into our output stream; we should clear it out before
	 * making our next request. We only know how to do this for
	 * the strbuf case, but that is enough to satisfy current callers.
	 */
	if (options && options->keep_error) {
		switch (target) {
		case HTTP_REQUEST_STRBUF:
			strbuf_reset(result);
			break;
		default:
			die("BUG: HTTP_KEEP_ERROR is only supported with strbufs");
		}
	}

	credential_fill(&http_auth);

	return http_request(url, result, target, options);
}

int http_get_strbuf(const char *url,
		    struct strbuf *result,
		    struct http_get_options *options)
{
	return http_request_reauth(url, result, HTTP_REQUEST_STRBUF, options);
}

/*
 * Downloads a URL and stores the result in the given file.
 *
 * If a previous interrupted download is detected (i.e. a previous temporary
 * file is still around) the download is resumed.
 */
static int http_get_file(const char *url, const char *filename,
			 struct http_get_options *options)
{
	int ret;
	struct strbuf tmpfile = STRBUF_INIT;
	FILE *result;

	strbuf_addf(&tmpfile, "%s.temp", filename);
	result = fopen(tmpfile.buf, "a");
	if (!result) {
		error("Unable to open local file %s", tmpfile.buf);
		ret = HTTP_ERROR;
		goto cleanup;
	}

	ret = http_request_reauth(url, result, HTTP_REQUEST_FILE, options);
	fclose(result);

	if (ret == HTTP_OK && move_temp_to_file(tmpfile.buf, filename))
		ret = HTTP_ERROR;
cleanup:
	strbuf_release(&tmpfile);
	return ret;
}

int http_fetch_ref(const char *base, struct ref *ref)
{
	struct http_get_options options = {0};
	char *url;
	struct strbuf buffer = STRBUF_INIT;
	int ret = -1;

	options.no_cache = 1;

	url = quote_ref_url(base, ref->name);
	if (http_get_strbuf(url, &buffer, &options) == HTTP_OK) {
		strbuf_rtrim(&buffer);
		if (buffer.len == 40)
			ret = get_sha1_hex(buffer.buf, ref->old_sha1);
		else if (starts_with(buffer.buf, "ref: ")) {
			ref->symref = xstrdup(buffer.buf + 5);
			ret = 0;
		}
	}

	strbuf_release(&buffer);
	free(url);
	return ret;
}

/* Helpers for fetching packs */
static char *fetch_pack_index(unsigned char *sha1, const char *base_url)
{
	char *url, *tmp;
	struct strbuf buf = STRBUF_INIT;

	if (http_is_verbose)
		fprintf(stderr, "Getting index for pack %s\n", sha1_to_hex(sha1));

	end_url_with_slash(&buf, base_url);
	strbuf_addf(&buf, "objects/pack/pack-%s.idx", sha1_to_hex(sha1));
	url = strbuf_detach(&buf, NULL);

	strbuf_addf(&buf, "%s.temp", sha1_pack_index_name(sha1));
	tmp = strbuf_detach(&buf, NULL);

	if (http_get_file(url, tmp, NULL) != HTTP_OK) {
		error("Unable to get pack index %s", url);
		free(tmp);
		tmp = NULL;
	}

	free(url);
	return tmp;
}

static int fetch_and_setup_pack_index(struct packed_git **packs_head,
	unsigned char *sha1, const char *base_url)
{
	struct packed_git *new_pack;
	char *tmp_idx = NULL;
	int ret;

	if (has_pack_index(sha1)) {
		new_pack = parse_pack_index(sha1, sha1_pack_index_name(sha1));
		if (!new_pack)
			return -1; /* parse_pack_index() already issued error message */
		goto add_pack;
	}

	tmp_idx = fetch_pack_index(sha1, base_url);
	if (!tmp_idx)
		return -1;

	new_pack = parse_pack_index(sha1, tmp_idx);
	if (!new_pack) {
		unlink(tmp_idx);
		free(tmp_idx);

		return -1; /* parse_pack_index() already issued error message */
	}

	ret = verify_pack_index(new_pack);
	if (!ret) {
		close_pack_index(new_pack);
		ret = move_temp_to_file(tmp_idx, sha1_pack_index_name(sha1));
	}
	free(tmp_idx);
	if (ret)
		return -1;

add_pack:
	new_pack->next = *packs_head;
	*packs_head = new_pack;
	return 0;
}

int http_get_info_packs(const char *base_url, struct packed_git **packs_head)
{
	struct http_get_options options = {0};
	int ret = 0, i = 0;
	char *url, *data;
	struct strbuf buf = STRBUF_INIT;
	unsigned char sha1[20];

	end_url_with_slash(&buf, base_url);
	strbuf_addstr(&buf, "objects/info/packs");
	url = strbuf_detach(&buf, NULL);

	options.no_cache = 1;
	ret = http_get_strbuf(url, &buf, &options);
	if (ret != HTTP_OK)
		goto cleanup;

	data = buf.buf;
	while (i < buf.len) {
		switch (data[i]) {
		case 'P':
			i++;
			if (i + 52 <= buf.len &&
			    starts_with(data + i, " pack-") &&
			    starts_with(data + i + 46, ".pack\n")) {
				get_sha1_hex(data + i + 6, sha1);
				fetch_and_setup_pack_index(packs_head, sha1,
						      base_url);
				i += 51;
				break;
			}
		default:
			while (i < buf.len && data[i] != '\n')
				i++;
		}
		i++;
	}

cleanup:
	free(url);
	return ret;
}

void release_http_pack_request(struct http_pack_request *preq)
{
	if (preq->packfile != NULL) {
		fclose(preq->packfile);
		preq->packfile = NULL;
	}
	if (preq->range_header != NULL) {
		curl_slist_free_all(preq->range_header);
		preq->range_header = NULL;
	}
	preq->slot = NULL;
	free(preq->url);
}

int finish_http_pack_request(struct http_pack_request *preq)
{
	struct packed_git **lst;
	struct packed_git *p = preq->target;
	char *tmp_idx;
	struct child_process ip = CHILD_PROCESS_INIT;
	const char *ip_argv[8];

	close_pack_index(p);

	fclose(preq->packfile);
	preq->packfile = NULL;

	lst = preq->lst;
	while (*lst != p)
		lst = &((*lst)->next);
	*lst = (*lst)->next;

	tmp_idx = xstrdup(preq->tmpfile);
	strcpy(tmp_idx + strlen(tmp_idx) - strlen(".pack.temp"),
	       ".idx.temp");

	ip_argv[0] = "index-pack";
	ip_argv[1] = "-o";
	ip_argv[2] = tmp_idx;
	ip_argv[3] = preq->tmpfile;
	ip_argv[4] = NULL;

	ip.argv = ip_argv;
	ip.git_cmd = 1;
	ip.no_stdin = 1;
	ip.no_stdout = 1;

	if (run_command(&ip)) {
		unlink(preq->tmpfile);
		unlink(tmp_idx);
		free(tmp_idx);
		return -1;
	}

	unlink(sha1_pack_index_name(p->sha1));

	if (move_temp_to_file(preq->tmpfile, sha1_pack_name(p->sha1))
	 || move_temp_to_file(tmp_idx, sha1_pack_index_name(p->sha1))) {
		free(tmp_idx);
		return -1;
	}

	install_packed_git(p);
	free(tmp_idx);
	return 0;
}

struct http_pack_request *new_http_pack_request(
	struct packed_git *target, const char *base_url)
{
	long prev_posn = 0;
	char range[RANGE_HEADER_SIZE];
	struct strbuf buf = STRBUF_INIT;
	struct http_pack_request *preq;

	preq = xcalloc(1, sizeof(*preq));
	preq->target = target;

	end_url_with_slash(&buf, base_url);
	strbuf_addf(&buf, "objects/pack/pack-%s.pack",
		sha1_to_hex(target->sha1));
	preq->url = strbuf_detach(&buf, NULL);

	snprintf(preq->tmpfile, sizeof(preq->tmpfile), "%s.temp",
		sha1_pack_name(target->sha1));
	preq->packfile = fopen(preq->tmpfile, "a");
	if (!preq->packfile) {
		error("Unable to open local file %s for pack",
		      preq->tmpfile);
		goto abort;
	}

	preq->slot = get_active_slot();
	curl_easy_setopt(preq->slot->curl, CURLOPT_FILE, preq->packfile);
	curl_easy_setopt(preq->slot->curl, CURLOPT_WRITEFUNCTION, fwrite);
	curl_easy_setopt(preq->slot->curl, CURLOPT_URL, preq->url);
	curl_easy_setopt(preq->slot->curl, CURLOPT_HTTPHEADER,
		no_pragma_header);

	/*
	 * If there is data present from a previous transfer attempt,
	 * resume where it left off
	 */
	prev_posn = ftell(preq->packfile);
	if (prev_posn>0) {
		if (http_is_verbose)
			fprintf(stderr,
				"Resuming fetch of pack %s at byte %ld\n",
				sha1_to_hex(target->sha1), prev_posn);
		sprintf(range, "Range: bytes=%ld-", prev_posn);
		preq->range_header = curl_slist_append(NULL, range);
		curl_easy_setopt(preq->slot->curl, CURLOPT_HTTPHEADER,
			preq->range_header);
	}

	return preq;

abort:
	free(preq->url);
	free(preq);
	return NULL;
}

/* Helpers for fetching objects (loose) */
static size_t fwrite_sha1_file(char *ptr, size_t eltsize, size_t nmemb,
			       void *data)
{
	unsigned char expn[4096];
	size_t size = eltsize * nmemb;
	int posn = 0;
	struct http_object_request *freq =
		(struct http_object_request *)data;
	do {
		ssize_t retval = xwrite(freq->localfile,
					(char *) ptr + posn, size - posn);
		if (retval < 0)
			return posn;
		posn += retval;
	} while (posn < size);

	freq->stream.avail_in = size;
	freq->stream.next_in = (void *)ptr;
	do {
		freq->stream.next_out = expn;
		freq->stream.avail_out = sizeof(expn);
		freq->zret = git_inflate(&freq->stream, Z_SYNC_FLUSH);
		git_SHA1_Update(&freq->c, expn,
				sizeof(expn) - freq->stream.avail_out);
	} while (freq->stream.avail_in && freq->zret == Z_OK);
	return size;
}

struct http_object_request *new_http_object_request(const char *base_url,
	unsigned char *sha1)
{
	char *hex = sha1_to_hex(sha1);
	const char *filename;
	char prevfile[PATH_MAX];
	int prevlocal;
	char prev_buf[PREV_BUF_SIZE];
	ssize_t prev_read = 0;
	long prev_posn = 0;
	char range[RANGE_HEADER_SIZE];
	struct curl_slist *range_header = NULL;
	struct http_object_request *freq;

	freq = xcalloc(1, sizeof(*freq));
	hashcpy(freq->sha1, sha1);
	freq->localfile = -1;

	filename = sha1_file_name(sha1);
	snprintf(freq->tmpfile, sizeof(freq->tmpfile),
		 "%s.temp", filename);

	snprintf(prevfile, sizeof(prevfile), "%s.prev", filename);
	unlink_or_warn(prevfile);
	rename(freq->tmpfile, prevfile);
	unlink_or_warn(freq->tmpfile);

	if (freq->localfile != -1)
		error("fd leakage in start: %d", freq->localfile);
	freq->localfile = open(freq->tmpfile,
			       O_WRONLY | O_CREAT | O_EXCL, 0666);
	/*
	 * This could have failed due to the "lazy directory creation";
	 * try to mkdir the last path component.
	 */
	if (freq->localfile < 0 && errno == ENOENT) {
		char *dir = strrchr(freq->tmpfile, '/');
		if (dir) {
			*dir = 0;
			mkdir(freq->tmpfile, 0777);
			*dir = '/';
		}
		freq->localfile = open(freq->tmpfile,
				       O_WRONLY | O_CREAT | O_EXCL, 0666);
	}

	if (freq->localfile < 0) {
		error("Couldn't create temporary file %s: %s",
		      freq->tmpfile, strerror(errno));
		goto abort;
	}

	git_inflate_init(&freq->stream);

	git_SHA1_Init(&freq->c);

	freq->url = get_remote_object_url(base_url, hex, 0);

	/*
	 * If a previous temp file is present, process what was already
	 * fetched.
	 */
	prevlocal = open(prevfile, O_RDONLY);
	if (prevlocal != -1) {
		do {
			prev_read = xread(prevlocal, prev_buf, PREV_BUF_SIZE);
			if (prev_read>0) {
				if (fwrite_sha1_file(prev_buf,
						     1,
						     prev_read,
						     freq) == prev_read) {
					prev_posn += prev_read;
				} else {
					prev_read = -1;
				}
			}
		} while (prev_read > 0);
		close(prevlocal);
	}
	unlink_or_warn(prevfile);

	/*
	 * Reset inflate/SHA1 if there was an error reading the previous temp
	 * file; also rewind to the beginning of the local file.
	 */
	if (prev_read == -1) {
		memset(&freq->stream, 0, sizeof(freq->stream));
		git_inflate_init(&freq->stream);
		git_SHA1_Init(&freq->c);
		if (prev_posn>0) {
			prev_posn = 0;
			lseek(freq->localfile, 0, SEEK_SET);
			if (ftruncate(freq->localfile, 0) < 0) {
				error("Couldn't truncate temporary file %s: %s",
					  freq->tmpfile, strerror(errno));
				goto abort;
			}
		}
	}

	freq->slot = get_active_slot();

	curl_easy_setopt(freq->slot->curl, CURLOPT_FILE, freq);
	curl_easy_setopt(freq->slot->curl, CURLOPT_WRITEFUNCTION, fwrite_sha1_file);
	curl_easy_setopt(freq->slot->curl, CURLOPT_ERRORBUFFER, freq->errorstr);
	curl_easy_setopt(freq->slot->curl, CURLOPT_URL, freq->url);
	curl_easy_setopt(freq->slot->curl, CURLOPT_HTTPHEADER, no_pragma_header);

	/*
	 * If we have successfully processed data from a previous fetch
	 * attempt, only fetch the data we don't already have.
	 */
	if (prev_posn>0) {
		if (http_is_verbose)
			fprintf(stderr,
				"Resuming fetch of object %s at byte %ld\n",
				hex, prev_posn);
		sprintf(range, "Range: bytes=%ld-", prev_posn);
		range_header = curl_slist_append(range_header, range);
		curl_easy_setopt(freq->slot->curl,
				 CURLOPT_HTTPHEADER, range_header);
	}

	return freq;

abort:
	free(freq->url);
	free(freq);
	return NULL;
}

void process_http_object_request(struct http_object_request *freq)
{
	if (freq->slot == NULL)
		return;
	freq->curl_result = freq->slot->curl_result;
	freq->http_code = freq->slot->http_code;
	freq->slot = NULL;
}

int finish_http_object_request(struct http_object_request *freq)
{
	struct stat st;

	close(freq->localfile);
	freq->localfile = -1;

	process_http_object_request(freq);

	if (freq->http_code == 416) {
		warning("requested range invalid; we may already have all the data.");
	} else if (freq->curl_result != CURLE_OK) {
		if (stat(freq->tmpfile, &st) == 0)
			if (st.st_size == 0)
				unlink_or_warn(freq->tmpfile);
		return -1;
	}

	git_inflate_end(&freq->stream);
	git_SHA1_Final(freq->real_sha1, &freq->c);
	if (freq->zret != Z_STREAM_END) {
		unlink_or_warn(freq->tmpfile);
		return -1;
	}
	if (hashcmp(freq->sha1, freq->real_sha1)) {
		unlink_or_warn(freq->tmpfile);
		return -1;
	}
	freq->rename =
		move_temp_to_file(freq->tmpfile, sha1_file_name(freq->sha1));

	return freq->rename;
}

void abort_http_object_request(struct http_object_request *freq)
{
	unlink_or_warn(freq->tmpfile);

	release_http_object_request(freq);
}

void release_http_object_request(struct http_object_request *freq)
{
	if (freq->localfile != -1) {
		close(freq->localfile);
		freq->localfile = -1;
	}
	if (freq->url != NULL) {
		free(freq->url);
		freq->url = NULL;
	}
	if (freq->slot != NULL) {
		freq->slot->callback_func = NULL;
		freq->slot->callback_data = NULL;
		release_active_slot(freq->slot);
		freq->slot = NULL;
	}
}<|MERGE_RESOLUTION|>--- conflicted
+++ resolved
@@ -1000,8 +1000,7 @@
 		strbuf_addstr(charset, "ISO-8859-1");
 }
 
-<<<<<<< HEAD
-=======
+
 /*
  * Guess the user's preferred languages from the value in LANGUAGE environment
  * variable and LC_MESSAGES locale category if NO_GETTEXT is not defined.
@@ -1137,7 +1136,6 @@
 
 	return cached_accept_language;
 }
->>>>>>> f18604bb
 
 /* http_request() targets */
 #define HTTP_REQUEST_STRBUF	0
