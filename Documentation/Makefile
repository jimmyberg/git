# Import tree-wide shared Makefile behavior and libraries
include ../shared.mak

# Guard against environment variables
MAN1_TXT =
MAN5_TXT =
MAN7_TXT =
HOWTO_TXT =
DOC_DEP_TXT =
TECH_DOCS =
ARTICLES =
SP_ARTICLES =
OBSOLETE_HTML =

-include GIT-EXCLUDED-PROGRAMS

MAN1_TXT += $(filter-out \
		$(patsubst %,%.txt,$(EXCLUDED_PROGRAMS)) \
		$(addsuffix .txt, $(ARTICLES) $(SP_ARTICLES)), \
		$(wildcard git-*.txt))
MAN1_TXT += git.txt
MAN1_TXT += gitk.txt
MAN1_TXT += gitweb.txt
MAN1_TXT += scalar.txt

# man5 / man7 guides (note: new guides should also be added to command-list.txt)
MAN5_TXT += gitattributes.txt
MAN5_TXT += gitformat-bundle.txt
MAN5_TXT += gitformat-chunk.txt
MAN5_TXT += gitformat-commit-graph.txt
MAN5_TXT += gitformat-index.txt
MAN5_TXT += gitformat-pack.txt
MAN5_TXT += gitformat-signature.txt
MAN5_TXT += githooks.txt
MAN5_TXT += gitignore.txt
MAN5_TXT += gitmailmap.txt
MAN5_TXT += gitmodules.txt
MAN5_TXT += gitprotocol-capabilities.txt
MAN5_TXT += gitprotocol-common.txt
MAN5_TXT += gitprotocol-http.txt
MAN5_TXT += gitprotocol-pack.txt
MAN5_TXT += gitprotocol-v2.txt
MAN5_TXT += gitrepository-layout.txt
MAN5_TXT += gitweb.conf.txt

MAN7_TXT += gitcli.txt
MAN7_TXT += gitcore-tutorial.txt
MAN7_TXT += gitcredentials.txt
MAN7_TXT += gitcvs-migration.txt
MAN7_TXT += gitdiffcore.txt
MAN7_TXT += giteveryday.txt
MAN7_TXT += gitfaq.txt
MAN7_TXT += gitglossary.txt
MAN7_TXT += gitnamespaces.txt
MAN7_TXT += gitremote-helpers.txt
MAN7_TXT += gitrevisions.txt
MAN7_TXT += gitsubmodules.txt
MAN7_TXT += gittutorial-2.txt
MAN7_TXT += gittutorial.txt
MAN7_TXT += gitworkflows.txt

HOWTO_TXT += $(wildcard howto/*.txt)

DOC_DEP_TXT += $(wildcard *.txt)
DOC_DEP_TXT += $(wildcard config/*.txt)
DOC_DEP_TXT += $(wildcard includes/*.txt)

ifdef MAN_FILTER
MAN_TXT = $(filter $(MAN_FILTER),$(MAN1_TXT) $(MAN5_TXT) $(MAN7_TXT))
else
MAN_TXT = $(MAN1_TXT) $(MAN5_TXT) $(MAN7_TXT)
MAN_FILTER = $(MAN_TXT)
endif

MAN_XML = $(patsubst %.txt,%.xml,$(MAN_TXT))
MAN_HTML = $(patsubst %.txt,%.html,$(MAN_TXT))
GIT_MAN_REF = master

OBSOLETE_HTML += everyday.html
OBSOLETE_HTML += git-remote-helpers.html

ARTICLES += howto-index
ARTICLES += git-tools
ARTICLES += git-bisect-lk2009
# with their own formatting rules.
SP_ARTICLES += user-manual
SP_ARTICLES += howto/new-command
SP_ARTICLES += howto/revert-branch-rebase
SP_ARTICLES += howto/using-merge-subtree
SP_ARTICLES += howto/using-signed-tag-in-pull-request
SP_ARTICLES += howto/use-git-daemon
SP_ARTICLES += howto/update-hook-example
SP_ARTICLES += howto/setup-git-server-over-http
SP_ARTICLES += howto/separating-topic-branches
SP_ARTICLES += howto/revert-a-faulty-merge
SP_ARTICLES += howto/recover-corrupted-blob-object
SP_ARTICLES += howto/recover-corrupted-object-harder
SP_ARTICLES += howto/rebuild-from-update-hook
SP_ARTICLES += howto/rebase-from-internal-branch
SP_ARTICLES += howto/keep-canonical-history-correct
SP_ARTICLES += howto/maintain-git
SP_ARTICLES += howto/coordinate-embargoed-releases
API_DOCS = $(patsubst %.txt,%,$(filter-out technical/api-index-skel.txt technical/api-index.txt, $(wildcard technical/api-*.txt)))
SP_ARTICLES += $(API_DOCS)

TECH_DOCS += ReviewingGuidelines
TECH_DOCS += MyFirstContribution
TECH_DOCS += MyFirstObjectWalk
TECH_DOCS += SubmittingPatches
TECH_DOCS += ToolsForGit
TECH_DOCS += technical/bitmap-format
TECH_DOCS += technical/bundle-uri
TECH_DOCS += technical/hash-function-transition
TECH_DOCS += technical/long-running-process-protocol
TECH_DOCS += technical/multi-pack-index
TECH_DOCS += technical/pack-heuristics
TECH_DOCS += technical/parallel-checkout
TECH_DOCS += technical/partial-clone
TECH_DOCS += technical/racy-git
TECH_DOCS += technical/reftable
TECH_DOCS += technical/scalar
TECH_DOCS += technical/send-pack-pipeline
TECH_DOCS += technical/shallow
TECH_DOCS += technical/trivial-merge
SP_ARTICLES += $(TECH_DOCS)
SP_ARTICLES += technical/api-index

ARTICLES_HTML += $(patsubst %,%.html,$(ARTICLES) $(SP_ARTICLES))
HTML_FILTER ?= $(ARTICLES_HTML) $(OBSOLETE_HTML)
DOC_HTML = $(MAN_HTML) $(filter $(HTML_FILTER),$(ARTICLES_HTML) $(OBSOLETE_HTML))

DOC_MAN1 = $(patsubst %.txt,%.1,$(filter $(MAN_FILTER),$(MAN1_TXT)))
DOC_MAN5 = $(patsubst %.txt,%.5,$(filter $(MAN_FILTER),$(MAN5_TXT)))
DOC_MAN7 = $(patsubst %.txt,%.7,$(filter $(MAN_FILTER),$(MAN7_TXT)))

prefix ?= $(HOME)
bindir ?= $(prefix)/bin
htmldir ?= $(prefix)/share/doc/git-doc
infodir ?= $(prefix)/share/info
pdfdir ?= $(prefix)/share/doc/git-doc
mandir ?= $(prefix)/share/man
man1dir = $(mandir)/man1
man5dir = $(mandir)/man5
man7dir = $(mandir)/man7
# DESTDIR =

GIT_DATE := $(shell git show --quiet --pretty='%as')

ASCIIDOC = asciidoc
ASCIIDOC_EXTRA =
ASCIIDOC_HTML = xhtml11
ASCIIDOC_DOCBOOK = docbook
ASCIIDOC_CONF = -f asciidoc.conf
ASCIIDOC_COMMON = $(ASCIIDOC) $(ASCIIDOC_EXTRA) $(ASCIIDOC_CONF) \
<<<<<<< HEAD
		-amanmanual='Git Manual' -amansource='Git $(GIT_VERSION)'
=======
		-amanmanual='Git Manual' -amansource='Git $(GIT_VERSION)' \
		-arevdate='$(GIT_DATE)'
>>>>>>> 28fde3a1
ASCIIDOC_DEPS = asciidoc.conf GIT-ASCIIDOCFLAGS
TXT_TO_HTML = $(ASCIIDOC_COMMON) -b $(ASCIIDOC_HTML)
TXT_TO_XML = $(ASCIIDOC_COMMON) -b $(ASCIIDOC_DOCBOOK)
MANPAGE_XSL = manpage-normal.xsl
XMLTO = xmlto
XMLTO_EXTRA =
INSTALL ?= install
RM ?= rm -f
MAN_REPO = ../../git-manpages
HTML_REPO = ../../git-htmldocs

MAKEINFO = makeinfo
INSTALL_INFO = install-info
DOCBOOK2X_TEXI = docbook2x-texi
DBLATEX = dblatex
ASCIIDOC_DBLATEX_DIR = /etc/asciidoc/dblatex
DBLATEX_COMMON = -p $(ASCIIDOC_DBLATEX_DIR)/asciidoc-dblatex.xsl -s $(ASCIIDOC_DBLATEX_DIR)/asciidoc-dblatex.sty
ifndef PERL_PATH
	PERL_PATH = /usr/bin/perl
endif

-include ../config.mak.autogen
-include ../config.mak

ifndef NO_MAN_BOLD_LITERAL
XMLTO_EXTRA += -m manpage-bold-literal.xsl
endif

# Newer DocBook stylesheet emits warning cruft in the output when
# this is not set, and if set it shows an absolute link.  Older
# stylesheets simply ignore this parameter.
#
# Distros may want to use MAN_BASE_URL=file:///path/to/git/docs/
# or similar.
ifndef MAN_BASE_URL
MAN_BASE_URL = file://$(htmldir)/
endif
XMLTO_EXTRA += --stringparam man.base.url.for.relative.links='$(MAN_BASE_URL)'

ifdef USE_ASCIIDOCTOR
ASCIIDOC = asciidoctor
ASCIIDOC_CONF =
ASCIIDOC_HTML = xhtml5
ASCIIDOC_DOCBOOK = docbook5
ASCIIDOC_EXTRA += -acompat-mode -atabsize=8
ASCIIDOC_EXTRA += -I. -rasciidoctor-extensions
ASCIIDOC_EXTRA += -alitdd='&\#x2d;&\#x2d;'
ASCIIDOC_DEPS = asciidoctor-extensions.rb GIT-ASCIIDOCFLAGS
DBLATEX_COMMON =
XMLTO_EXTRA += --skip-validation
XMLTO_EXTRA += -x manpage.xsl
endif

SHELL_PATH ?= $(SHELL)
# Shell quote;
SHELL_PATH_SQ = $(subst ','\'',$(SHELL_PATH))

ifdef DEFAULT_PAGER
DEFAULT_PAGER_SQ = $(subst ','\'',$(DEFAULT_PAGER))
ASCIIDOC_EXTRA += -a 'git-default-pager=$(DEFAULT_PAGER_SQ)'
endif

ifdef DEFAULT_EDITOR
DEFAULT_EDITOR_SQ = $(subst ','\'',$(DEFAULT_EDITOR))
ASCIIDOC_EXTRA += -a 'git-default-editor=$(DEFAULT_EDITOR_SQ)'
endif

all: html man

html: $(DOC_HTML)

man: man1 man5 man7
man1: $(DOC_MAN1)
man5: $(DOC_MAN5)
man7: $(DOC_MAN7)

info: git.info gitman.info

pdf: user-manual.pdf

install: install-man

install-man: man
	$(INSTALL) -d -m 755 $(DESTDIR)$(man1dir)
	$(INSTALL) -d -m 755 $(DESTDIR)$(man5dir)
	$(INSTALL) -d -m 755 $(DESTDIR)$(man7dir)
	$(INSTALL) -m 644 $(DOC_MAN1) $(DESTDIR)$(man1dir)
	$(INSTALL) -m 644 $(DOC_MAN5) $(DESTDIR)$(man5dir)
	$(INSTALL) -m 644 $(DOC_MAN7) $(DESTDIR)$(man7dir)

install-info: info
	$(INSTALL) -d -m 755 $(DESTDIR)$(infodir)
	$(INSTALL) -m 644 git.info gitman.info $(DESTDIR)$(infodir)
	if test -r $(DESTDIR)$(infodir)/dir; then \
	  $(INSTALL_INFO) --info-dir=$(DESTDIR)$(infodir) git.info ;\
	  $(INSTALL_INFO) --info-dir=$(DESTDIR)$(infodir) gitman.info ;\
	else \
	  echo "No directory found in $(DESTDIR)$(infodir)" >&2 ; \
	fi

install-pdf: pdf
	$(INSTALL) -d -m 755 $(DESTDIR)$(pdfdir)
	$(INSTALL) -m 644 user-manual.pdf $(DESTDIR)$(pdfdir)

install-html: html
	'$(SHELL_PATH_SQ)' ./install-webdoc.sh $(DESTDIR)$(htmldir)

../GIT-VERSION-FILE: FORCE
	$(QUIET_SUBDIR0)../ $(QUIET_SUBDIR1) GIT-VERSION-FILE

ifneq ($(filter-out lint-docs clean,$(MAKECMDGOALS)),)
-include ../GIT-VERSION-FILE
endif

#
# Determine "include::" file references in asciidoc files.
#
docdep_prereqs = \
	mergetools-list.made $(mergetools_txt) \
	cmd-list.made $(cmds_txt)

doc.dep : $(docdep_prereqs) $(DOC_DEP_TXT) build-docdep.perl
	$(QUIET_GEN)$(PERL_PATH) ./build-docdep.perl >$@ $(QUIET_STDERR)

ifneq ($(MAKECMDGOALS),clean)
-include doc.dep
endif

cmds_txt = cmds-ancillaryinterrogators.txt \
	cmds-ancillarymanipulators.txt \
	cmds-mainporcelain.txt \
	cmds-plumbinginterrogators.txt \
	cmds-plumbingmanipulators.txt \
	cmds-synchingrepositories.txt \
	cmds-synchelpers.txt \
	cmds-guide.txt \
	cmds-developerinterfaces.txt \
	cmds-userinterfaces.txt \
	cmds-purehelpers.txt \
	cmds-foreignscminterface.txt

$(cmds_txt): cmd-list.made

cmd-list.made: cmd-list.perl ../command-list.txt $(MAN1_TXT)
	$(QUIET_GEN)$(PERL_PATH) ./cmd-list.perl ../command-list.txt $(cmds_txt) $(QUIET_STDERR) && \
	date >$@

mergetools_txt = mergetools-diff.txt mergetools-merge.txt

$(mergetools_txt): mergetools-list.made

mergetools-list.made: ../git-mergetool--lib.sh $(wildcard ../mergetools/*)
	$(QUIET_GEN) \
	$(SHELL_PATH) -c 'MERGE_TOOLS_DIR=../mergetools && TOOL_MODE=diff && \
		. ../git-mergetool--lib.sh && \
		show_tool_names can_diff' | sed -e "s/\([a-z0-9]*\)/\`\1\`;;/" >mergetools-diff.txt && \
	$(SHELL_PATH) -c 'MERGE_TOOLS_DIR=../mergetools && TOOL_MODE=merge && \
		. ../git-mergetool--lib.sh && \
		show_tool_names can_merge' | sed -e "s/\([a-z0-9]*\)/\`\1\`;;/" >mergetools-merge.txt && \
	date >$@

TRACK_ASCIIDOCFLAGS = $(subst ','\'',$(ASCIIDOC_COMMON):$(ASCIIDOC_HTML):$(ASCIIDOC_DOCBOOK))

GIT-ASCIIDOCFLAGS: FORCE
	@FLAGS='$(TRACK_ASCIIDOCFLAGS)'; \
	    if test x"$$FLAGS" != x"`cat GIT-ASCIIDOCFLAGS 2>/dev/null`" ; then \
		echo >&2 "    * new asciidoc flags"; \
		echo "$$FLAGS" >GIT-ASCIIDOCFLAGS; \
            fi

clean:
	$(RM) -rf .build/
	$(RM) *.xml *.xml+ *.html *.html+ *.1 *.5 *.7
	$(RM) *.texi *.texi+ *.texi++ git.info gitman.info
	$(RM) *.pdf
	$(RM) howto-index.txt howto/*.html doc.dep
	$(RM) technical/*.html technical/api-index.txt
	$(RM) SubmittingPatches.txt
	$(RM) $(cmds_txt) $(mergetools_txt) *.made
	$(RM) GIT-ASCIIDOCFLAGS

$(MAN_HTML): %.html : %.txt $(ASCIIDOC_DEPS)
	$(QUIET_ASCIIDOC)$(TXT_TO_HTML) -d manpage -o $@ $<

$(OBSOLETE_HTML): %.html : %.txto $(ASCIIDOC_DEPS)
	$(QUIET_ASCIIDOC)$(TXT_TO_HTML) -o $@ $<

manpage-prereqs := $(wildcard manpage*.xsl)
manpage-cmd = $(QUIET_XMLTO)$(XMLTO) -m $(MANPAGE_XSL) $(XMLTO_EXTRA) man $<

%.1 : %.xml $(manpage-prereqs)
	$(manpage-cmd)
%.5 : %.xml $(manpage-prereqs)
	$(manpage-cmd)
%.7 : %.xml $(manpage-prereqs)
	$(manpage-cmd)

%.xml : %.txt $(ASCIIDOC_DEPS)
	$(QUIET_ASCIIDOC)$(TXT_TO_XML) -d manpage -o $@ $<

user-manual.xml: user-manual.txt user-manual.conf asciidoctor-extensions.rb GIT-ASCIIDOCFLAGS
	$(QUIET_ASCIIDOC)$(TXT_TO_XML) -d book -o $@ $<

technical/api-index.txt: technical/api-index-skel.txt \
	technical/api-index.sh $(patsubst %,%.txt,$(API_DOCS))
	$(QUIET_GEN)cd technical && '$(SHELL_PATH_SQ)' ./api-index.sh

technical/%.html: ASCIIDOC_EXTRA += -a git-relative-html-prefix=../
$(patsubst %,%.html,$(API_DOCS) technical/api-index $(TECH_DOCS)): %.html : %.txt \
	asciidoc.conf GIT-ASCIIDOCFLAGS
	$(QUIET_ASCIIDOC)$(TXT_TO_HTML) $*.txt

SubmittingPatches.txt: SubmittingPatches
	$(QUIET_GEN) cp $< $@

XSLT = docbook.xsl
XSLTOPTS =
XSLTOPTS += --xinclude
XSLTOPTS += --stringparam html.stylesheet docbook-xsl.css
XSLTOPTS += --param generate.consistent.ids 1

user-manual.html: user-manual.xml $(XSLT)
	$(QUIET_XSLTPROC)xsltproc $(XSLTOPTS) -o $@ $(XSLT) $<

git.info: user-manual.texi
	$(QUIET_MAKEINFO)$(MAKEINFO) --no-split -o $@ user-manual.texi

user-manual.texi: user-manual.xml
	$(QUIET_DB2TEXI)$(DOCBOOK2X_TEXI) user-manual.xml --encoding=UTF-8 --to-stdout >$@+ && \
	$(PERL_PATH) fix-texi.perl <$@+ >$@ && \
	$(RM) $@+

user-manual.pdf: user-manual.xml
	$(QUIET_DBLATEX)$(DBLATEX) -o $@ $(DBLATEX_COMMON) $<

gitman.texi: $(MAN_XML) cat-texi.perl texi.xsl
	$(QUIET_DB2TEXI) \
	($(foreach xml,$(sort $(MAN_XML)),xsltproc -o $(xml)+ texi.xsl $(xml) && \
		$(DOCBOOK2X_TEXI) --encoding=UTF-8 --to-stdout $(xml)+ && \
		$(RM) $(xml)+ &&) true) > $@+ && \
	$(PERL_PATH) cat-texi.perl $@ <$@+ >$@ && \
	$(RM) $@+

gitman.info: gitman.texi
	$(QUIET_MAKEINFO)$(MAKEINFO) --no-split --no-validate $<

$(patsubst %.txt,%.texi,$(MAN_TXT)): %.texi : %.xml
	$(QUIET_DB2TEXI)$(DOCBOOK2X_TEXI) --to-stdout $*.xml >$@

howto-index.txt: howto-index.sh $(HOWTO_TXT)
	$(QUIET_GEN)'$(SHELL_PATH_SQ)' ./howto-index.sh $(sort $(HOWTO_TXT)) >$@

$(patsubst %,%.html,$(ARTICLES)) : %.html : %.txt
	$(QUIET_ASCIIDOC)$(TXT_TO_HTML) $*.txt

WEBDOC_DEST = /pub/software/scm/git/docs

howto/%.html: ASCIIDOC_EXTRA += -a git-relative-html-prefix=../
$(patsubst %.txt,%.html,$(HOWTO_TXT)): %.html : %.txt GIT-ASCIIDOCFLAGS
	$(QUIET_ASCIIDOC) \
	sed -e '1,/^$$/d' $< | \
	$(TXT_TO_HTML) - >$@

install-webdoc : html
	'$(SHELL_PATH_SQ)' ./install-webdoc.sh $(WEBDOC_DEST)

# You must have a clone of 'git-htmldocs' and 'git-manpages' repositories
# next to the 'git' repository itself for the following to work.

quick-install: quick-install-man

require-manrepo::
	@if test ! -d $(MAN_REPO); \
	then echo "git-manpages repository must exist at $(MAN_REPO)"; exit 1; fi

quick-install-man: require-manrepo
	'$(SHELL_PATH_SQ)' ./install-doc-quick.sh $(MAN_REPO) $(DESTDIR)$(mandir) $(GIT_MAN_REF)

require-htmlrepo::
	@if test ! -d $(HTML_REPO); \
	then echo "git-htmldocs repository must exist at $(HTML_REPO)"; exit 1; fi

quick-install-html: require-htmlrepo
	'$(SHELL_PATH_SQ)' ./install-doc-quick.sh $(HTML_REPO) $(DESTDIR)$(htmldir) $(GIT_MAN_REF)

print-man1:
	@for i in $(MAN1_TXT); do echo $$i; done

## Lint: gitlink
LINT_DOCS_GITLINK = $(patsubst %.txt,.build/lint-docs/gitlink/%.ok,$(HOWTO_TXT) $(DOC_DEP_TXT))
$(LINT_DOCS_GITLINK): lint-gitlink.perl
$(LINT_DOCS_GITLINK): .build/lint-docs/gitlink/%.ok: %.txt
	$(call mkdir_p_parent_template)
	$(QUIET_LINT_GITLINK)$(PERL_PATH) lint-gitlink.perl \
		$< \
		$(HOWTO_TXT) $(DOC_DEP_TXT) \
		--section=1 $(MAN1_TXT) \
		--section=5 $(MAN5_TXT) \
		--section=7 $(MAN7_TXT) >$@
.PHONY: lint-docs-gitlink
lint-docs-gitlink: $(LINT_DOCS_GITLINK)

## Lint: man-end-blurb
LINT_DOCS_MAN_END_BLURB = $(patsubst %.txt,.build/lint-docs/man-end-blurb/%.ok,$(MAN_TXT))
$(LINT_DOCS_MAN_END_BLURB): lint-man-end-blurb.perl
$(LINT_DOCS_MAN_END_BLURB): .build/lint-docs/man-end-blurb/%.ok: %.txt
	$(call mkdir_p_parent_template)
	$(QUIET_LINT_MANEND)$(PERL_PATH) lint-man-end-blurb.perl $< >$@
.PHONY: lint-docs-man-end-blurb

## Lint: man-section-order
LINT_DOCS_MAN_SECTION_ORDER = $(patsubst %.txt,.build/lint-docs/man-section-order/%.ok,$(MAN_TXT))
$(LINT_DOCS_MAN_SECTION_ORDER): lint-man-section-order.perl
$(LINT_DOCS_MAN_SECTION_ORDER): .build/lint-docs/man-section-order/%.ok: %.txt
	$(call mkdir_p_parent_template)
	$(QUIET_LINT_MANSEC)$(PERL_PATH) lint-man-section-order.perl $< >$@
.PHONY: lint-docs-man-section-order
lint-docs-man-section-order: $(LINT_DOCS_MAN_SECTION_ORDER)

.PHONY: lint-docs-fsck-msgids
LINT_DOCS_FSCK_MSGIDS = .build/lint-docs/fsck-msgids.ok
$(LINT_DOCS_FSCK_MSGIDS): lint-fsck-msgids.perl
$(LINT_DOCS_FSCK_MSGIDS): ../fsck.h fsck-msgids.txt
	$(call mkdir_p_parent_template)
	$(QUIET_GEN)$(PERL_PATH) lint-fsck-msgids.perl \
		../fsck.h fsck-msgids.txt $@

lint-docs-fsck-msgids: $(LINT_DOCS_FSCK_MSGIDS)

## Lint: list of targets above
.PHONY: lint-docs
lint-docs: lint-docs-fsck-msgids
lint-docs: lint-docs-gitlink
lint-docs: lint-docs-man-end-blurb
lint-docs: lint-docs-man-section-order

ifeq ($(wildcard po/Makefile),po/Makefile)
doc-l10n install-l10n::
	$(MAKE) -C po $@
endif

.PHONY: FORCE<|MERGE_RESOLUTION|>--- conflicted
+++ resolved
@@ -152,12 +152,8 @@
 ASCIIDOC_DOCBOOK = docbook
 ASCIIDOC_CONF = -f asciidoc.conf
 ASCIIDOC_COMMON = $(ASCIIDOC) $(ASCIIDOC_EXTRA) $(ASCIIDOC_CONF) \
-<<<<<<< HEAD
-		-amanmanual='Git Manual' -amansource='Git $(GIT_VERSION)'
-=======
 		-amanmanual='Git Manual' -amansource='Git $(GIT_VERSION)' \
 		-arevdate='$(GIT_DATE)'
->>>>>>> 28fde3a1
 ASCIIDOC_DEPS = asciidoc.conf GIT-ASCIIDOCFLAGS
 TXT_TO_HTML = $(ASCIIDOC_COMMON) -b $(ASCIIDOC_HTML)
 TXT_TO_XML = $(ASCIIDOC_COMMON) -b $(ASCIIDOC_DOCBOOK)
