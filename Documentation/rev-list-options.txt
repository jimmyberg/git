--- conflicted
+++ resolved
@@ -193,23 +193,12 @@
 
 	Stop when a given path disappears from the tree.
 
-<<<<<<< HEAD
-=======
---full-history::
-
-	Show also parts of history irrelevant to current state of given
-	paths. This turns off history simplification, which removed merges
-	which didn't change anything at all at some child. It will still actually
-	simplify away merges that didn't change anything at all into either
-	child.
-
 --simplify-merges::
 
 	Simplify away commits that did not change the given paths, similar
 	to `--full-history`, and further remove merges none of whose
 	parent history changes the given paths.
 
->>>>>>> 65347030
 --no-merges::
 
 	Do not print commits with more than one parent.
