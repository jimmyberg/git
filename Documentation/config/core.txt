--- conflicted
+++ resolved
@@ -737,16 +737,14 @@
 	are shown in their full length.
 	The minimum length is 4.
 
-<<<<<<< HEAD
-core.maxTreeDepth::
-	The maximum depth Git is willing to recurse while traversing a
-	tree (e.g., "a/b/cde/f" has a depth of 4). This is a fail-safe
-	to allow Git to abort cleanly, and should not generally need to
-	be adjusted. The default is 4096.
-=======
 core.compatMap::
 	Enables the use of a compat map to recored the hash in the
 	other object format.  This allows repositories in different
 	objects formats to interoperate.  It allows looking up old oids
 	in a repository that has been converted from sha1 to sha256.
->>>>>>> e220e457
+
+core.maxTreeDepth::
+	The maximum depth Git is willing to recurse while traversing a
+	tree (e.g., "a/b/cde/f" has a depth of 4). This is a fail-safe
+	to allow Git to abort cleanly, and should not generally need to
+	be adjusted. The default is 4096.