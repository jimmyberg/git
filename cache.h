#ifndef CACHE_H
#define CACHE_H

#include "git-compat-util.h"
#include "strbuf.h"

#include SHA1_HEADER
#include <zlib.h>

#if defined(NO_DEFLATE_BOUND) || ZLIB_VERNUM < 0x1200
#define deflateBound(c,s)  ((s) + (((s) + 7) >> 3) + (((s) + 63) >> 6) + 11)
#endif

#if defined(DT_UNKNOWN) && !defined(NO_D_TYPE_IN_DIRENT)
#define DTYPE(de)	((de)->d_type)
#else
#undef DT_UNKNOWN
#undef DT_DIR
#undef DT_REG
#undef DT_LNK
#define DT_UNKNOWN	0
#define DT_DIR		1
#define DT_REG		2
#define DT_LNK		3
#define DTYPE(de)	DT_UNKNOWN
#endif

/* unknown mode (impossible combination S_IFIFO|S_IFCHR) */
#define S_IFINVALID     0030000

/*
 * A "directory link" is a link to another git directory.
 *
 * The value 0160000 is not normally a valid mode, and
 * also just happens to be S_IFDIR + S_IFLNK
 *
 * NOTE! We *really* shouldn't depend on the S_IFxxx macros
 * always having the same values everywhere. We should use
 * our internal git values for these things, and then we can
 * translate that to the OS-specific value. It just so
 * happens that everybody shares the same bit representation
 * in the UNIX world (and apparently wider too..)
 */
#define S_IFGITLINK	0160000
#define S_ISGITLINK(m)	(((m) & S_IFMT) == S_IFGITLINK)

/*
 * Intensive research over the course of many years has shown that
 * port 9418 is totally unused by anything else. Or
 *
 *	Your search - "port 9418" - did not match any documents.
 *
 * as www.google.com puts it.
 *
 * This port has been properly assigned for git use by IANA:
 * git (Assigned-9418) [I06-050728-0001].
 *
 *	git  9418/tcp   git pack transfer service
 *	git  9418/udp   git pack transfer service
 *
 * with Linus Torvalds <torvalds@osdl.org> as the point of
 * contact. September 2005.
 *
 * See http://www.iana.org/assignments/port-numbers
 */
#define DEFAULT_GIT_PORT 9418

/*
 * Basic data structures for the directory cache
 */

#define CACHE_SIGNATURE 0x44495243	/* "DIRC" */
struct cache_header {
	unsigned int hdr_signature;
	unsigned int hdr_version;
	unsigned int hdr_entries;
};

/*
 * The "cache_time" is just the low 32 bits of the
 * time. It doesn't matter if it overflows - we only
 * check it for equality in the 32 bits we save.
 */
struct cache_time {
	unsigned int sec;
	unsigned int nsec;
};

/*
 * dev/ino/uid/gid/size are also just tracked to the low 32 bits
 * Again - this is just a (very strong in practice) heuristic that
 * the inode hasn't changed.
 *
 * We save the fields in big-endian order to allow using the
 * index file over NFS transparently.
 */
struct cache_entry {
	struct cache_time ce_ctime;
	struct cache_time ce_mtime;
	unsigned int ce_dev;
	unsigned int ce_ino;
	unsigned int ce_mode;
	unsigned int ce_uid;
	unsigned int ce_gid;
	unsigned int ce_size;
	unsigned char sha1[20];
	unsigned short ce_flags;
	char name[FLEX_ARRAY]; /* more */
};

#define CE_NAMEMASK  (0x0fff)
#define CE_STAGEMASK (0x3000)
#define CE_UPDATE    (0x4000)
#define CE_VALID     (0x8000)
#define CE_STAGESHIFT 12

#define create_ce_flags(len, stage) htons((len) | ((stage) << CE_STAGESHIFT))
#define ce_namelen(ce) (CE_NAMEMASK & ntohs((ce)->ce_flags))
#define ce_size(ce) cache_entry_size(ce_namelen(ce))
#define ce_stage(ce) ((CE_STAGEMASK & ntohs((ce)->ce_flags)) >> CE_STAGESHIFT)

#define ce_permissions(mode) (((mode) & 0100) ? 0755 : 0644)
static inline unsigned int create_ce_mode(unsigned int mode)
{
	if (S_ISLNK(mode))
		return htonl(S_IFLNK);
	if (S_ISDIR(mode) || S_ISGITLINK(mode))
		return htonl(S_IFGITLINK);
	return htonl(S_IFREG | ce_permissions(mode));
}
static inline unsigned int ce_mode_from_stat(struct cache_entry *ce, unsigned int mode)
{
	extern int trust_executable_bit, has_symlinks;
	if (!has_symlinks && S_ISREG(mode) &&
	    ce && S_ISLNK(ntohl(ce->ce_mode)))
		return ce->ce_mode;
	if (!trust_executable_bit && S_ISREG(mode)) {
		if (ce && S_ISREG(ntohl(ce->ce_mode)))
			return ce->ce_mode;
		return create_ce_mode(0666);
	}
	return create_ce_mode(mode);
}
#define canon_mode(mode) \
	(S_ISREG(mode) ? (S_IFREG | ce_permissions(mode)) : \
	S_ISLNK(mode) ? S_IFLNK : S_ISDIR(mode) ? S_IFDIR : S_IFGITLINK)

#define cache_entry_size(len) ((offsetof(struct cache_entry,name) + (len) + 8) & ~7)

struct index_state {
	struct cache_entry **cache;
	unsigned int cache_nr, cache_alloc, cache_changed;
	struct cache_tree *cache_tree;
	time_t timestamp;
	void *mmap;
	size_t mmap_size;
};

extern struct index_state the_index;

#ifndef NO_THE_INDEX_COMPATIBILITY_MACROS
#define active_cache (the_index.cache)
#define active_nr (the_index.cache_nr)
#define active_alloc (the_index.cache_alloc)
#define active_cache_changed (the_index.cache_changed)
#define active_cache_tree (the_index.cache_tree)

#define read_cache() read_index(&the_index)
#define read_cache_from(path) read_index_from(&the_index, (path))
#define write_cache(newfd, cache, entries) write_index(&the_index, (newfd))
#define discard_cache() discard_index(&the_index)
#define cache_name_pos(name, namelen) index_name_pos(&the_index,(name),(namelen))
#define add_cache_entry(ce, option) add_index_entry(&the_index, (ce), (option))
#define remove_cache_entry_at(pos) remove_index_entry_at(&the_index, (pos))
#define remove_file_from_cache(path) remove_file_from_index(&the_index, (path))
#define add_file_to_cache(path, verbose) add_file_to_index(&the_index, (path), (verbose))
#define refresh_cache(flags) refresh_index(&the_index, (flags), NULL, NULL)
#define ce_match_stat(ce, st, options) ie_match_stat(&the_index, (ce), (st), (options))
#define ce_modified(ce, st, options) ie_modified(&the_index, (ce), (st), (options))
#endif

enum object_type {
	OBJ_BAD = -1,
	OBJ_NONE = 0,
	OBJ_COMMIT = 1,
	OBJ_TREE = 2,
	OBJ_BLOB = 3,
	OBJ_TAG = 4,
	/* 5 for future expansion */
	OBJ_OFS_DELTA = 6,
	OBJ_REF_DELTA = 7,
	OBJ_MAX,
};

static inline enum object_type object_type(unsigned int mode)
{
	return S_ISDIR(mode) ? OBJ_TREE :
		S_ISGITLINK(mode) ? OBJ_COMMIT :
		OBJ_BLOB;
}

#define GIT_DIR_ENVIRONMENT "GIT_DIR"
#define GIT_WORK_TREE_ENVIRONMENT "GIT_WORK_TREE"
#define DEFAULT_GIT_DIR_ENVIRONMENT ".git"
#define DB_ENVIRONMENT "GIT_OBJECT_DIRECTORY"
#define INDEX_ENVIRONMENT "GIT_INDEX_FILE"
#define GRAFT_ENVIRONMENT "GIT_GRAFT_FILE"
#define TEMPLATE_DIR_ENVIRONMENT "GIT_TEMPLATE_DIR"
#define CONFIG_ENVIRONMENT "GIT_CONFIG"
#define CONFIG_LOCAL_ENVIRONMENT "GIT_CONFIG_LOCAL"
#define EXEC_PATH_ENVIRONMENT "GIT_EXEC_PATH"
#define GITATTRIBUTES_FILE ".gitattributes"
#define INFOATTRIBUTES_FILE "info/attributes"
#define ATTRIBUTE_MACRO_PREFIX "[attr]"

extern int is_bare_repository_cfg;
extern int is_bare_repository(void);
extern int is_inside_git_dir(void);
extern char *git_work_tree_cfg;
extern int is_inside_work_tree(void);
extern const char *get_git_dir(void);
extern char *get_object_directory(void);
extern char *get_refs_directory(void);
extern char *get_index_file(void);
extern char *get_graft_file(void);
extern int set_git_dir(const char *path);
extern const char *get_git_work_tree(void);

#define ALTERNATE_DB_ENVIRONMENT "GIT_ALTERNATE_OBJECT_DIRECTORIES"

extern const char **get_pathspec(const char *prefix, const char **pathspec);
extern void setup_work_tree(void);
extern const char *setup_git_directory_gently(int *);
extern const char *setup_git_directory(void);
extern const char *prefix_path(const char *prefix, int len, const char *path);
extern const char *prefix_filename(const char *prefix, int len, const char *path);
extern void verify_filename(const char *prefix, const char *name);
extern void verify_non_filename(const char *prefix, const char *name);

#define alloc_nr(x) (((x)+16)*3/2)

/*
 * Realloc the buffer pointed at by variable 'x' so that it can hold
 * at least 'nr' entries; the number of entries currently allocated
 * is 'alloc', using the standard growing factor alloc_nr() macro.
 *
 * DO NOT USE any expression with side-effect for 'x' or 'alloc'.
 */
#define ALLOC_GROW(x, nr, alloc) \
	do { \
		if ((nr) > alloc) { \
			if (alloc_nr(alloc) < (nr)) \
				alloc = (nr); \
			else \
				alloc = alloc_nr(alloc); \
			x = xrealloc((x), alloc * sizeof(*(x))); \
		} \
	} while(0)

/* Initialize and use the cache information */
extern int read_index(struct index_state *);
extern int read_index_from(struct index_state *, const char *path);
extern int write_index(struct index_state *, int newfd);
extern int discard_index(struct index_state *);
extern int verify_path(const char *path);
extern int index_name_pos(struct index_state *, const char *name, int namelen);
#define ADD_CACHE_OK_TO_ADD 1		/* Ok to add */
#define ADD_CACHE_OK_TO_REPLACE 2	/* Ok to replace file/directory */
#define ADD_CACHE_SKIP_DFCHECK 4	/* Ok to skip DF conflict checks */
#define ADD_CACHE_JUST_APPEND 8		/* Append only; tree.c::read_tree() */
extern int add_index_entry(struct index_state *, struct cache_entry *ce, int option);
extern struct cache_entry *refresh_cache_entry(struct cache_entry *ce, int really);
extern int remove_index_entry_at(struct index_state *, int pos);
extern int remove_file_from_index(struct index_state *, const char *path);
extern int add_file_to_index(struct index_state *, const char *path, int verbose);
extern struct cache_entry *make_cache_entry(unsigned int mode, const unsigned char *sha1, const char *path, int stage, int refresh);
extern int ce_same_name(struct cache_entry *a, struct cache_entry *b);

/* do stat comparison even if CE_VALID is true */
#define CE_MATCH_IGNORE_VALID		01
/* do not check the contents but report dirty on racily-clean entries */
#define CE_MATCH_RACY_IS_DIRTY	02
extern int ie_match_stat(struct index_state *, struct cache_entry *, struct stat *, unsigned int);
extern int ie_modified(struct index_state *, struct cache_entry *, struct stat *, unsigned int);

extern int ce_path_match(const struct cache_entry *ce, const char **pathspec);
extern int index_fd(unsigned char *sha1, int fd, struct stat *st, int write_object, enum object_type type, const char *path);
extern int index_pipe(unsigned char *sha1, int fd, const char *type, int write_object);
extern int index_path(unsigned char *sha1, const char *path, struct stat *st, int write_object);
extern void fill_stat_cache_info(struct cache_entry *ce, struct stat *st);

#define REFRESH_REALLY		0x0001	/* ignore_valid */
#define REFRESH_UNMERGED	0x0002	/* allow unmerged */
#define REFRESH_QUIET		0x0004	/* be quiet about it */
#define REFRESH_IGNORE_MISSING	0x0008	/* ignore non-existent */
extern int refresh_index(struct index_state *, unsigned int flags, const char **pathspec, char *seen);

struct lock_file {
	struct lock_file *next;
	int fd;
	pid_t owner;
	char on_list;
	char filename[PATH_MAX];
};
extern int hold_lock_file_for_update(struct lock_file *, const char *path, int);
extern int commit_lock_file(struct lock_file *);

extern int hold_locked_index(struct lock_file *, int);
extern int commit_locked_index(struct lock_file *);
extern void set_alternate_index_output(const char *);

extern void rollback_lock_file(struct lock_file *);
extern int delete_ref(const char *, const unsigned char *sha1);

/* Environment bits from configuration mechanism */
extern int trust_executable_bit;
extern int quote_path_fully;
extern int has_symlinks;
extern int assume_unchanged;
extern int prefer_symlink_refs;
extern int log_all_ref_updates;
extern int warn_ambiguous_refs;
extern int shared_repository;
extern const char *apply_default_whitespace;
extern int zlib_compression_level;
extern int core_compression_level;
extern int core_compression_seen;
extern size_t packed_git_window_size;
extern size_t packed_git_limit;
extern size_t delta_base_cache_limit;
extern int auto_crlf;

#define GIT_REPO_VERSION 0
extern int repository_format_version;
extern int check_repository_format(void);

#define MTIME_CHANGED	0x0001
#define CTIME_CHANGED	0x0002
#define OWNER_CHANGED	0x0004
#define MODE_CHANGED    0x0008
#define INODE_CHANGED   0x0010
#define DATA_CHANGED    0x0020
#define TYPE_CHANGED    0x0040

/* Return a statically allocated filename matching the sha1 signature */
extern char *mkpath(const char *fmt, ...) __attribute__((format (printf, 1, 2)));
extern char *git_path(const char *fmt, ...) __attribute__((format (printf, 1, 2)));
extern char *sha1_file_name(const unsigned char *sha1);
extern char *sha1_pack_name(const unsigned char *sha1);
extern char *sha1_pack_index_name(const unsigned char *sha1);
extern const char *find_unique_abbrev(const unsigned char *sha1, int);
extern const unsigned char null_sha1[20];
static inline int is_null_sha1(const unsigned char *sha1)
{
	return !memcmp(sha1, null_sha1, 20);
}
static inline int hashcmp(const unsigned char *sha1, const unsigned char *sha2)
{
	return memcmp(sha1, sha2, 20);
}
static inline void hashcpy(unsigned char *sha_dst, const unsigned char *sha_src)
{
	memcpy(sha_dst, sha_src, 20);
}
static inline void hashclr(unsigned char *hash)
{
	memset(hash, 0, 20);
}

int git_mkstemp(char *path, size_t n, const char *template);

enum sharedrepo {
	PERM_UMASK = 0,
	PERM_GROUP,
	PERM_EVERYBODY
};
int git_config_perm(const char *var, const char *value);
int adjust_shared_perm(const char *path);
int safe_create_leading_directories(char *path);
char *enter_repo(char *path, int strict);
static inline int is_absolute_path(const char *path)
{
	return path[0] == '/';
}
const char *make_absolute_path(const char *path);

/* Read and unpack a sha1 file into memory, write memory to a sha1 file */
extern int sha1_object_info(const unsigned char *, unsigned long *);
extern void * read_sha1_file(const unsigned char *sha1, enum object_type *type, unsigned long *size);
extern int hash_sha1_file(const void *buf, unsigned long len, const char *type, unsigned char *sha1);
extern int write_sha1_file(void *buf, unsigned long len, const char *type, unsigned char *return_sha1);
extern int pretend_sha1_file(void *, unsigned long, enum object_type, unsigned char *);

extern int check_sha1_signature(const unsigned char *sha1, void *buf, unsigned long size, const char *type);

extern int write_sha1_from_fd(const unsigned char *sha1, int fd, char *buffer,
			      size_t bufsize, size_t *bufposn);
extern int write_sha1_to_fd(int fd, const unsigned char *sha1);
extern int move_temp_to_file(const char *tmpfile, const char *filename);

extern int has_sha1_pack(const unsigned char *sha1, const char **ignore);
extern int has_sha1_file(const unsigned char *sha1);

extern int has_pack_file(const unsigned char *sha1);
extern int has_pack_index(const unsigned char *sha1);

extern const signed char hexval_table[256];
static inline unsigned int hexval(unsigned char c)
{
	return hexval_table[c];
}

/* Convert to/from hex/sha1 representation */
#define MINIMUM_ABBREV 4
#define DEFAULT_ABBREV 7

extern int get_sha1(const char *str, unsigned char *sha1);
extern int get_sha1_with_mode(const char *str, unsigned char *sha1, unsigned *mode);
extern int get_sha1_hex(const char *hex, unsigned char *sha1);
extern char *sha1_to_hex(const unsigned char *sha1);	/* static buffer result! */
extern int read_ref(const char *filename, unsigned char *sha1);
extern const char *resolve_ref(const char *path, unsigned char *sha1, int, int *);
extern int dwim_ref(const char *str, int len, unsigned char *sha1, char **ref);
extern int dwim_log(const char *str, int len, unsigned char *sha1, char **ref);

extern int refname_match(const char *abbrev_name, const char *full_name, const char **rules);
extern const char *ref_rev_parse_rules[];
extern const char *ref_fetch_rules[];

extern int create_symref(const char *ref, const char *refs_heads_master, const char *logmsg);
extern int validate_headref(const char *ref);

extern int base_name_compare(const char *name1, int len1, int mode1, const char *name2, int len2, int mode2);
extern int cache_name_compare(const char *name1, int len1, const char *name2, int len2);

extern void *read_object_with_reference(const unsigned char *sha1,
					const char *required_type,
					unsigned long *size,
					unsigned char *sha1_ret);

enum date_mode {
	DATE_NORMAL = 0,
	DATE_RELATIVE,
	DATE_SHORT,
	DATE_LOCAL,
	DATE_ISO8601,
	DATE_RFC2822
};

const char *show_date(unsigned long time, int timezone, enum date_mode mode);
int parse_date(const char *date, char *buf, int bufsize);
void datestamp(char *buf, int bufsize);
unsigned long approxidate(const char *);
enum date_mode parse_date_format(const char *format);

#define IDENT_WARN_ON_NO_NAME  1
#define IDENT_ERROR_ON_NO_NAME 2
#define IDENT_NO_DATE	       4
extern const char *git_author_info(int);
extern const char *git_committer_info(int);
extern const char *fmt_ident(const char *name, const char *email, const char *date_str, int);
extern const char *fmt_name(const char *name, const char *email);

struct checkout {
	const char *base_dir;
	int base_dir_len;
	unsigned force:1,
		 quiet:1,
		 not_new:1,
		 refresh_cache:1;
};

extern int checkout_entry(struct cache_entry *ce, const struct checkout *state, char *topath);
extern int has_symlink_leading_path(const char *name, char *last_symlink);

extern struct alternate_object_database {
	struct alternate_object_database *next;
	char *name;
	char base[FLEX_ARRAY]; /* more */
} *alt_odb_list;
extern void prepare_alt_odb(void);

struct pack_window {
	struct pack_window *next;
	unsigned char *base;
	off_t offset;
	size_t len;
	unsigned int last_used;
	unsigned int inuse_cnt;
};

extern struct packed_git {
	struct packed_git *next;
	struct pack_window *windows;
	off_t pack_size;
	const void *index_data;
	size_t index_size;
	uint32_t num_objects;
	int index_version;
	time_t mtime;
	int pack_fd;
	int pack_local;
	unsigned char sha1[20];
	/* something like ".git/objects/pack/xxxxx.pack" */
	char pack_name[FLEX_ARRAY]; /* more */
} *packed_git;

struct pack_entry {
	off_t offset;
	unsigned char sha1[20];
	struct packed_git *p;
};

struct ref {
	struct ref *next;
	unsigned char old_sha1[20];
	unsigned char new_sha1[20];
	unsigned int force:1,
		merge:1,
		nonfastforward:1,
		deletion:1;
	enum {
		REF_STATUS_NONE = 0,
		REF_STATUS_OK,
		REF_STATUS_REJECT_NONFASTFORWARD,
		REF_STATUS_REJECT_NODELETE,
		REF_STATUS_UPTODATE,
		REF_STATUS_REMOTE_REJECT,
		REF_STATUS_EXPECTING_REPORT,
	} status;
	char *remote_status;
	struct ref *peer_ref; /* when renaming */
	char name[FLEX_ARRAY]; /* more */
};

#define REF_NORMAL	(1u << 0)
#define REF_HEADS	(1u << 1)
#define REF_TAGS	(1u << 2)

extern struct ref *find_ref_by_name(struct ref *list, const char *name);

#define CONNECT_VERBOSE       (1u << 0)
extern struct child_process *git_connect(int fd[2], const char *url, const char *prog, int flags);
extern int finish_connect(struct child_process *conn);
extern int path_match(const char *path, int nr, char **match);
extern int get_ack(int fd, unsigned char *result_sha1);
extern struct ref **get_remote_heads(int in, struct ref **list, int nr_match, char **match, unsigned int flags);
extern int server_supports(const char *feature);

extern struct packed_git *parse_pack_index(unsigned char *sha1);
extern struct packed_git *parse_pack_index_file(const unsigned char *sha1,
						const char *idx_path);

extern void prepare_packed_git(void);
extern void reprepare_packed_git(void);
extern void install_packed_git(struct packed_git *pack);

extern struct packed_git *find_sha1_pack(const unsigned char *sha1,
					 struct packed_git *packs);

extern void pack_report(void);
extern int open_pack_index(struct packed_git *);
extern unsigned char* use_pack(struct packed_git *, struct pack_window **, off_t, unsigned int *);
extern void unuse_pack(struct pack_window **);
extern struct packed_git *add_packed_git(const char *, int, int);
extern const unsigned char *nth_packed_object_sha1(struct packed_git *, uint32_t);
extern off_t find_pack_entry_one(const unsigned char *, struct packed_git *);
extern void *unpack_entry(struct packed_git *, off_t, enum object_type *, unsigned long *);
extern unsigned long unpack_object_header_gently(const unsigned char *buf, unsigned long len, enum object_type *type, unsigned long *sizep);
extern unsigned long get_size_from_delta(struct packed_git *, struct pack_window **, off_t);
extern const char *packed_object_info_detail(struct packed_git *, off_t, unsigned long *, unsigned long *, unsigned int *, unsigned char *);
extern int matches_pack_name(struct packed_git *p, const char *name);

/* Dumb servers support */
extern int update_server_info(int);

typedef int (*config_fn_t)(const char *, const char *);
extern int git_default_config(const char *, const char *);
extern int git_config_from_file(config_fn_t fn, const char *);
extern int git_config(config_fn_t fn);
extern int git_parse_long(const char *, long *);
extern int git_parse_ulong(const char *, unsigned long *);
extern int git_config_int(const char *, const char *);
extern unsigned long git_config_ulong(const char *, const char *);
extern int git_config_bool(const char *, const char *);
extern int git_config_set(const char *, const char *);
extern int git_config_set_multivar(const char *, const char *, const char *, int);
extern int git_config_rename_section(const char *, const char *);
extern const char *git_etc_gitconfig(void);
extern int check_repository_format_version(const char *var, const char *value);

#define MAX_GITNAME (1000)
extern char git_default_email[MAX_GITNAME];
extern char git_default_name[MAX_GITNAME];

extern const char *git_commit_encoding;
extern const char *git_log_output_encoding;

/* IO helper functions */
extern void maybe_flush_or_die(FILE *, const char *);
extern int copy_fd(int ifd, int ofd);
extern int read_in_full(int fd, void *buf, size_t count);
extern int write_in_full(int fd, const void *buf, size_t count);
extern void write_or_die(int fd, const void *buf, size_t count);
extern int write_or_whine(int fd, const void *buf, size_t count, const char *msg);
extern int write_or_whine_pipe(int fd, const void *buf, size_t count, const char *msg);

/* pager.c */
extern void setup_pager(void);
extern char *pager_program;
extern int pager_in_use;
extern int pager_use_color;

extern char *editor_program;
extern char *excludes_file;

/* base85 */
int decode_85(char *dst, const char *line, int linelen);
void encode_85(char *buf, const unsigned char *data, int bytes);

/* alloc.c */
extern void *alloc_blob_node(void);
extern void *alloc_tree_node(void);
extern void *alloc_commit_node(void);
extern void *alloc_tag_node(void);
extern void *alloc_object_node(void);
extern void alloc_report(void);

/* trace.c */
extern void trace_printf(const char *format, ...);
extern void trace_argv_printf(const char **argv, const char *format, ...);

/* convert.c */
/* returns 1 if *dst was used */
extern int convert_to_git(const char *path, const char *src, size_t len, struct strbuf *dst);
extern int convert_to_working_tree(const char *path, const char *src, size_t len, struct strbuf *dst);

/* add */
void add_files_to_cache(int verbose, const char *prefix, const char **pathspec);

/* diff.c */
extern int diff_auto_refresh_index;

/* match-trees.c */
void shift_tree(const unsigned char *, const unsigned char *, unsigned char *, int);

<<<<<<< HEAD
/* ls-files */
int pathspec_match(const char **spec, char *matched, const char *filename, int skiplen);
int report_path_error(const char *ps_matched, const char **pathspec, int prefix_offset);
void overlay_tree_on_cache(const char *tree_name, const char *prefix);
=======
/*
 * whitespace rules.
 * used by both diff and apply
 */
#define WS_TRAILING_SPACE	01
#define WS_SPACE_BEFORE_TAB	02
#define WS_INDENT_WITH_NON_TAB	04
#define WS_DEFAULT_RULE (WS_TRAILING_SPACE|WS_SPACE_BEFORE_TAB)
extern unsigned whitespace_rule_cfg;
extern unsigned whitespace_rule(const char *);
extern unsigned parse_whitespace_rule(const char *);
>>>>>>> cf1b7869

#endif /* CACHE_H */<|MERGE_RESOLUTION|>--- conflicted
+++ resolved
@@ -644,12 +644,6 @@
 /* match-trees.c */
 void shift_tree(const unsigned char *, const unsigned char *, unsigned char *, int);
 
-<<<<<<< HEAD
-/* ls-files */
-int pathspec_match(const char **spec, char *matched, const char *filename, int skiplen);
-int report_path_error(const char *ps_matched, const char **pathspec, int prefix_offset);
-void overlay_tree_on_cache(const char *tree_name, const char *prefix);
-=======
 /*
  * whitespace rules.
  * used by both diff and apply
@@ -661,6 +655,10 @@
 extern unsigned whitespace_rule_cfg;
 extern unsigned whitespace_rule(const char *);
 extern unsigned parse_whitespace_rule(const char *);
->>>>>>> cf1b7869
+
+/* ls-files */
+int pathspec_match(const char **spec, char *matched, const char *filename, int skiplen);
+int report_path_error(const char *ps_matched, const char **pathspec, int prefix_offset);
+void overlay_tree_on_cache(const char *tree_name, const char *prefix);
 
 #endif /* CACHE_H */